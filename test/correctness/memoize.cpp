#include <assert.h>
#include <stdio.h>
#include <stdlib.h>
#include "Halide.h"
#include "HalideRuntime.h"

using namespace Halide;

#ifdef _WIN32
#define DLLEXPORT __declspec(dllexport)
#else
#define DLLEXPORT
#endif

// External functions to track whether the cache is working.

int call_count = 0;

extern "C" DLLEXPORT int count_calls(halide_buffer_t *out) {
    if (!out->is_bounds_query()) {
        call_count++;
        Halide::Runtime::Buffer<uint8_t>(*out).fill(42);
    }
    return 0;
}

int call_count_with_arg = 0;

extern "C" DLLEXPORT int count_calls_with_arg(uint8_t val, halide_buffer_t *out) {
    if (!out->is_bounds_query()) {
        call_count_with_arg++;
        Halide::Runtime::Buffer<uint8_t>(*out).fill(val);
    }
    return 0;
}

int call_count_with_arg_parallel[8];

extern "C" DLLEXPORT int count_calls_with_arg_parallel(uint8_t val, halide_buffer_t *out) {
    if (!out->is_bounds_query()) {
        call_count_with_arg_parallel[out->dim[2].min]++;
        Halide::Runtime::Buffer<uint8_t>(*out).fill(val);
    }
    return 0;
}

int call_count_staged[4];

extern "C" DLLEXPORT int count_calls_staged(int32_t stage, uint8_t val, halide_buffer_t *in, halide_buffer_t *out) {
    if (in->is_bounds_query()) {
        for (int i = 0; i < out->dimensions; i++) {
            in->dim[i] = out->dim[i];
        }
    } else if (!out->is_bounds_query()) {
        assert(stage < static_cast<int32_t>(sizeof(call_count_staged)/sizeof(call_count_staged[0])));
        call_count_staged[stage]++;
        Halide::Runtime::Buffer<uint8_t> out_buf(*out), in_buf(*in);
        out_buf.for_each_value([&](uint8_t &out, uint8_t &in) {out = in + val;}, in_buf);
    }
    return 0;
}

void simple_free(void *user_context, void *ptr) {
    free(ptr);
}

void *flakey_malloc(void * /* user_context */, size_t x) {
    if ((rand() % 4) == 0) {
        return nullptr;
    } else {
        return malloc(x);
    }
}

bool error_occured = false;
void record_error(void *user_context, const char *msg) {
    error_occured = true;
}

int main(int argc, char **argv) {

    /*{
        call_count = 0;
        Func count_calls;
        count_calls.define_extern("count_calls", {}, UInt(8), 2);

        Func f, f_memoized;
        f_memoized() = count_calls(0, 0);
        f_memoized.compute_root().memoize();
        f() = f_memoized() + 1;
        f_memoized.compute_root().memoize();

        Buffer<uint8_t> result1 = f.realize();
        Buffer<uint8_t> result2 = f.realize();

        assert(result1(0) == 43);
        assert(result2(0) == 43);

        assert(call_count == 1);
    }

    {
        call_count = 0;
        Param<int32_t> coord;
        Func count_calls;
        count_calls.define_extern("count_calls", {}, UInt(8), 2);

        Func f, g;
        Var x, y;
        f() = count_calls(coord, coord);
        f.compute_root().memoize();

        g(x, y) = f();

        coord.set(0);
        Buffer<uint8_t> out1 = g.realize(256, 256);
        Buffer<uint8_t> out2 = g.realize(256, 256);

        for (int32_t i = 0; i < 256; i++) {
            for (int32_t j = 0; j < 256; j++) {
                assert(out1(i, j) == 42);
                assert(out2(i, j) == 42);
            }
        }
        assert(call_count == 1);

        coord.set(1);
        Buffer<uint8_t> out3 = g.realize(256, 256);
        Buffer<uint8_t> out4 = g.realize(256, 256);

        for (int32_t i = 0; i < 256; i++) {
            for (int32_t j = 0; j < 256; j++) {
                assert(out3(i, j) == 42);
                assert(out4(i, j) == 42);
            }
        }
        assert(call_count == 2);
    }

    {
        call_count = 0;
        Func count_calls;
        count_calls.define_extern("count_calls", {}, UInt(8), 2);

        Func f;
        Var x, y;
        f(x, y) = count_calls(x, y) + count_calls(x, y);
        count_calls.compute_root().memoize();

        Buffer<uint8_t> out1 = f.realize(256, 256);
        Buffer<uint8_t> out2 = f.realize(256, 256);

        for (int32_t i = 0; i < 256; i++) {
            for (int32_t j = 0; j < 256; j++) {
                assert(out1(i, j) == (42 + 42));
                assert(out2(i, j) == (42 + 42));
            }
        }
        assert(call_count == 1);
    }

    call_count = 0;

    {
        Func count_calls_23;
        count_calls_23.define_extern("count_calls_with_arg", {cast<uint8_t>(23)}, UInt(8), 2);

        Func count_calls_42;
        count_calls_42.define_extern("count_calls_with_arg", {cast<uint8_t>(42)}, UInt(8), 2);

        Func f;
        Var x, y;
        f(x, y) = count_calls_23(x, y) + count_calls_42(x, y);
        count_calls_23.compute_root().memoize();
        count_calls_42.compute_root().memoize();

        Buffer<uint8_t> out1 = f.realize(256, 256);
        Buffer<uint8_t> out2 = f.realize(256, 256);

        for (int32_t i = 0; i < 256; i++) {
            for (int32_t j = 0; j < 256; j++) {
                assert(out1(i, j) == (23 + 42));
                assert(out2(i, j) == (23 + 42));
            }
        }
        assert(call_count_with_arg == 2);
    }

    {
        Param<uint8_t> val1;
        Param<uint8_t> val2;

        call_count_with_arg = 0;
        Func count_calls_val1;
        count_calls_val1.define_extern("count_calls_with_arg", {val1}, UInt(8), 2);

        Func count_calls_val2;
        count_calls_val2.define_extern("count_calls_with_arg", {val2}, UInt(8), 2);

        Func f;
        Var x, y;
        f(x, y) = count_calls_val1(x, y) + count_calls_val2(x, y);
        count_calls_val1.compute_root().memoize();
        count_calls_val2.compute_root().memoize();

        val1.set(23);
        val2.set(42);

        Buffer<uint8_t> out1 = f.realize(256, 256);
        Buffer<uint8_t> out2 = f.realize(256, 256);

        val1.set(42);
        Buffer<uint8_t> out3 = f.realize(256, 256);

        val1.set(23);
        Buffer<uint8_t> out4 = f.realize(256, 256);

        val1.set(42);
        Buffer<uint8_t> out5 = f.realize(256, 256);

        val2.set(57);
        Buffer<uint8_t> out6 = f.realize(256, 256);


        for (int32_t i = 0; i < 256; i++) {
            for (int32_t j = 0; j < 256; j++) {
                assert(out1(i, j) == (23 + 42));
                assert(out2(i, j) == (23 + 42));
                assert(out3(i, j) == (42 + 42));
                assert(out4(i, j) == (23 + 42));
                assert(out5(i, j) == (42 + 42));
                assert(out6(i, j) == (42 + 57));
            }
        }
        assert(call_count_with_arg == 4);
    }

    {
        Param<float> val;

        call_count_with_arg = 0;
        Func count_calls;
        count_calls.define_extern("count_calls_with_arg", {cast<uint8_t>(val)}, UInt(8), 2);

        Func f;
        Var x, y;
        f(x, y) = count_calls(x, y) + count_calls(x, y);
        count_calls.compute_root().memoize();

        val.set(23.0f);
        Buffer<uint8_t> out1 = f.realize(256, 256);
        val.set(23.4f);
        Buffer<uint8_t> out2 = f.realize(256, 256);

        for (int32_t i = 0; i < 256; i++) {
            for (int32_t j = 0; j < 256; j++) {
                assert(out1(i, j) == (23 + 23));
                assert(out2(i, j) == (23 + 23));
            }
        }
        assert(call_count_with_arg == 2);
    }

    {
        Param<float> val;

        call_count_with_arg = 0;
        Func count_calls;
        count_calls.define_extern("count_calls_with_arg", {memoize_tag(cast<uint8_t>(val))}, UInt(8), 2);

        Func f;
        Var x, y;
        f(x, y) = count_calls(x, y) + count_calls(x, y);
        count_calls.compute_root().memoize();

        val.set(23.0f);
        Buffer<uint8_t> out1 = f.realize(256, 256);
        val.set(23.4f);
        Buffer<uint8_t> out2 = f.realize(256, 256);

        for (int32_t i = 0; i < 256; i++) {
            for (int32_t j = 0; j < 256; j++) {
                assert(out1(i, j) == (23 + 23));
                assert(out2(i, j) == (23 + 23));
            }
        }
        assert(call_count_with_arg == 1);
    }

    {
        // Case with bounds computed not equal to bounds realized.
        Param<float> val;
        Param<int32_t> index;

        call_count_with_arg = 0;
        Func count_calls;
        count_calls.define_extern("count_calls_with_arg", {cast<uint8_t>(val)}, UInt(8), 2);
        Func f, g, h;
        Var x;

        f(x) = count_calls(x, 0) + cast<uint8_t>(x);
        g(x) = f(x) + 1;
        h(x) = g(4) + g(index);

        f.compute_root().memoize();
        g.vectorize(x, 8).compute_at(h, x);

        val.set(23.0f);
        index.set(2);
        Buffer<uint8_t> out1 = h.realize(1);

        assert(out1(0) == (uint8_t)(2 * (23 + 1) + 4 + 2));
        assert(call_count_with_arg == 3);

        index.set(4);
        out1 = h.realize(1);

        assert(out1(0) == (uint8_t)(2 * (23 + 1) + 4 + 4));
        assert(call_count_with_arg == 4);
    }

    {
        // Test Tuple case
        Param<float> val;

        call_count_with_arg = 0;
        Func count_calls;
        count_calls.define_extern("count_calls_with_arg", {cast<uint8_t>(val)}, UInt(8), 2);

        Func f;
        Var x, y, xi, yi;
        f(x, y) = Tuple(count_calls(x, y) + cast<uint8_t>(x), x);
        count_calls.compute_root().memoize();
        f.compute_root().memoize();

        Func g;
        g(x, y) = Tuple(f(x, y)[0] + f(x - 1, y)[0] + f(x + 1, y)[0], f(x, y)[1]);

        val.set(23.0f);
        Realization out = g.realize(128, 128);
        Buffer<uint8_t> out0 = out[0];
        Buffer<int32_t> out1 = out[1];


        for (int32_t i = 0; i < 100; i++) {
            for (int32_t j = 0; j < 100; j++) {
                assert(out0(i, j) == (uint8_t)(3 * 23 + i + (i - 1) + (i + 1)));
                assert(out1(i, j) == i);
            }
        }
        out = g.realize(128, 128);
        out0 = out[0];
        out1 = out[1];


        for (int32_t i = 0; i < 100; i++) {
            for (int32_t j = 0; j < 100; j++) {
                assert(out0(i, j) == (uint8_t)(3 * 23 + i + (i - 1) + (i + 1)));
                assert(out1(i, j) == i);
            }
        }
        assert(call_count_with_arg == 1);
    }

    {
        // Test cache eviction
        Param<float> val;

        call_count_with_arg = 0;
        Func count_calls;
        count_calls.define_extern("count_calls_with_arg", {cast<uint8_t>(val)}, UInt(8), 2);

        Func f;
        Var x, y, xi, yi;
        f(x, y) = count_calls(x, y) + cast<uint8_t>(x);
        count_calls.compute_root().memoize();

        Func g;
        g(x, y) = f(x, y) + f(x - 1, y) + f(x + 1, y);
        Internal::JITSharedRuntime::memoization_cache_set_size(1000000);

        for (int v = 0; v < 1000; v++) {
            int r = rand() % 256;
            val.set((float)r);
            Buffer<uint8_t> out1 = g.realize(128, 128);

            for (int32_t i = 0; i < 100; i++) {
                for (int32_t j = 0; j < 100; j++) {
                    assert(out1(i, j) == (uint8_t)(3 * r + i + (i - 1) + (i + 1)));
                }
            }
        }
        // TODO work out an assertion on call count here.
        fprintf(stderr, "Call count is %d.\n", call_count_with_arg);

        // Return cache size to default.
        Internal::JITSharedRuntime::memoization_cache_set_size(0);
    }

    {
        // Test flushing entire cache with a single element larger than the cache
        Param<float> val;

        call_count_with_arg = 0;
        Func count_calls;
        count_calls.define_extern("count_calls_with_arg", {cast<uint8_t>(val)}, UInt(8), 2);

        Func f;
        Var x, y, xi, yi;
        f(x, y) = count_calls(x, y) + cast<uint8_t>(x);
        count_calls.compute_root().memoize();

        Func g;
        g(x, y) = f(x, y) + f(x - 1, y) + f(x + 1, y);
        Internal::JITSharedRuntime::memoization_cache_set_size(1000000);

        for (int v = 0; v < 1000; v++) {
            int r = rand() % 256;
            val.set((float)r);
            Buffer<uint8_t> out1 = g.realize(128, 128);

            for (int32_t i = 0; i < 100; i++) {
                for (int32_t j = 0; j < 100; j++) {
                    assert(out1(i, j) == (uint8_t)(3 * r + i + (i - 1) + (i + 1)));
                }
            }
        }

        // TODO work out an assertion on call count here.
        fprintf(stderr, "Call count before oversize realize is %d.\n", call_count_with_arg);
        call_count_with_arg = 0;

        Buffer<uint8_t> big = g.realize(1024, 1024);
        Buffer<uint8_t> big2 = g.realize(1024, 1024);

        // TODO work out an assertion on call count here.
        fprintf(stderr, "Call count after oversize realize is %d.\n", call_count_with_arg);

        call_count_with_arg = 0;
        for (int v = 0; v < 1000; v++) {
            int r = rand() % 256;
            val.set((float)r);
            Buffer<uint8_t> out1 = g.realize(128, 128);

            for (int32_t i = 0; i < 100; i++) {
                for (int32_t j = 0; j < 100; j++) {
                    assert(out1(i, j) == (uint8_t)(3 * r + i + (i - 1) + (i + 1)));
                }
            }
        }

        fprintf(stderr, "Call count is %d.\n", call_count_with_arg);

        // Return cache size to default.
        Internal::JITSharedRuntime::memoization_cache_set_size(0);
    }

    {
        // Test parallel cache access
        Param<float> val;

        Func count_calls;
        count_calls.define_extern("count_calls_with_arg_parallel", {cast<uint8_t>(val)}, UInt(8), 3);

        Func f;
        Var x, y;
        // Ensure that all calls map to the same cache key, but pass a thread ID
        // through to avoid having to do locking or an atomic add
        f(x, y) = count_calls(x, y % 4, memoize_tag(y / 16, 0)) + cast<uint8_t>(x);

        Func g;
        g(x, y) = f(x, y) + f(x - 1, y) + f(x + 1, y);
        count_calls.compute_at(f, y).memoize();
        f.compute_at(g, y).memoize();
        g.parallel(y, 16);

        val.set(23.0f);
        Internal::JITSharedRuntime::memoization_cache_set_size(1000000);
        Buffer<uint8_t> out = g.realize(128, 128);

        for (int32_t i = 0; i < 128; i++) {
            for (int32_t j = 0; j < 128; j++) {
                assert(out(i, j) == (uint8_t)(3 * 23 + i + (i - 1) + (i + 1)));
            }
        }

        // TODO work out an assertion on call counts here.
        for (int i = 0; i < 8; i++) {
          fprintf(stderr, "Call count for thread %d is %d.\n", i, call_count_with_arg_parallel[i]);
        }

        // Return cache size to default.
        Internal::JITSharedRuntime::memoization_cache_set_size(0);
    }

    {
        Param<float> val;

        Func f;
        Var x, y;
        f(x, y) = cast<uint8_t>((x << 8) + y);

        Func prev_func = f;

        Func stage[4];
        for (int i = 0; i < 4; i++) {
            std::vector<ExternFuncArgument> args(3);
            args[0] = cast<int32_t>(i);
            args[1] = cast<int32_t>(val);
            args[2] = prev_func;
            stage[i].define_extern("count_calls_staged",
                                   args,
                                   UInt(8), 2);
            prev_func = stage[i];
        }

        f.compute_root();
        for (int i = 0; i < 3; i++) {
          stage[i].compute_root();
        }
        stage[3].compute_root().memoize();
        Func output;
        output(_) = stage[3](_) + 1;
        val.set(23.0f);
        Buffer<uint8_t> result = output.realize(128, 128);

        for (int32_t i = 0; i < 128; i++) {
            for (int32_t j = 0; j < 128; j++) {
                assert(result(i, j) == (uint8_t)((i << 8) + j + 4 * 23 + 1));
            }
        }

        for (int i = 0; i < 4; i++) {
          fprintf(stderr, "Call count for stage %d is %d.\n", i, call_count_staged[i]);
        }

        result = output.realize(128, 128);
        for (int32_t i = 0; i < 128; i++) {
            for (int32_t j = 0; j < 128; j++) {
                assert(result(i, j) == (uint8_t)((i << 8) + j + 4 * 23 + 1));
            }
        }

        for (int i = 0; i < 4; i++) {
            fprintf(stderr, "Call count for stage %d is %d.\n", i, call_count_staged[i]);
        }
    }

    {
        // Test out of memory handling.
        Param<float> val;

        Func count_calls;
        count_calls.define_extern("count_calls_with_arg", {cast<uint8_t>(val)}, UInt(8), 2);

        Func f;
        Var x, y, xi, yi;
        f(x, y) = Tuple(count_calls(x, y) + cast<uint8_t>(x), x);
        count_calls.compute_root().memoize();
        f.compute_root().memoize();

        Func g;
        g(x, y) = Tuple(f(x, y)[0] + f(x - 1, y)[0] + f(x + 1, y)[0], f(x, y)[1]);

        Pipeline pipe(g);
        pipe.set_error_handler(record_error);
        pipe.set_custom_allocator(flakey_malloc, simple_free);

        int total_errors = 0;
        int completed = 0;
        for (int trial = 0; trial < 100; trial++) {
            call_count_with_arg = 0;
            error_occured = false;

            val.set(23.0f + trial);
            Realization out = pipe.realize(16, 16);
            if (error_occured) {
                total_errors++;
            } else {
                Buffer<uint8_t> out0 = out[0];
                Buffer<int32_t> out1 = out[1];

                for (int32_t i = 0; i < 16; i++) {
                    for (int32_t j = 0; j < 16; j++) {
                        assert(out0(i, j) == (uint8_t)(3 * (23 + trial) + i + (i - 1) + (i + 1)));
                        assert(out1(i, j) == i);
                    }
                }

                error_occured = false;
                out = pipe.realize(16, 16);
                if (error_occured) {
                    total_errors++;
                } else {
                    out0 = out[0];
                    out1 = out[1];

                    for (int32_t i = 0; i < 16; i++) {
                        for (int32_t j = 0; j < 16; j++) {
                            assert(out0(i, j) == (uint8_t)(3 * (23 + trial) + i + (i - 1) + (i + 1)));
                            assert(out1(i, j) == i);
                        }
                    }
                    assert(call_count_with_arg == 1);
                    completed++;
                }
            }
        }

        fprintf(stderr, "In 100 attempts with flakey malloc, %d errors and %d full completions occured.\n", total_errors, completed);
<<<<<<< HEAD
    }*/
=======
    }
>>>>>>> a3a41bb3

    fprintf(stderr, "Success!\n");
    return 0;
}<|MERGE_RESOLUTION|>--- conflicted
+++ resolved
@@ -79,7 +79,7 @@
 
 int main(int argc, char **argv) {
 
-    /*{
+    {
         call_count = 0;
         Func count_calls;
         count_calls.define_extern("count_calls", {}, UInt(8), 2);
@@ -608,11 +608,7 @@
         }
 
         fprintf(stderr, "In 100 attempts with flakey malloc, %d errors and %d full completions occured.\n", total_errors, completed);
-<<<<<<< HEAD
-    }*/
-=======
-    }
->>>>>>> a3a41bb3
+    }
 
     fprintf(stderr, "Success!\n");
     return 0;
