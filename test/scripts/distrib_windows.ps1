# Set the root dir of the Halide checkout
$ROOT = "C:\Code\Halide"

$ErrorActionPreference = "Continue"

# Requires:
#  subversion for windows
#  cmake for windows
#  7-Zip
#  git for windows
#  Visual Studio express 2013
#  .Net framework 4.5.1
#  Microsoft Build Tools 2013

# Add the relevant tools to the path
$env:PATH += ";C:\Program Files (x86)\Subversion\bin"
$env:PATH += ";C:\Program Files (x86)\CMake\bin"
$env:PATH += ";C:\Program Files (x86)\CMake 2.8\bin"
$env:PATH += ";C:\Program Files (x86)\Git\bin"
$env:PATH += ";C:\Program Files (x86)\7-Zip"
$env:PATH += ";C:\Program Files (x86)\MSBuild\12.0\bin"

# Get llvm
#svn co http://llvm.org/svn/llvm-project/llvm/trunk $ROOT\llvm
#svn co http://llvm.org/svn/llvm-project/cfe/trunk $ROOT\llvm\tools\clang

#git clone http://git.chromium.org/native_client/pnacl-llvm.git $ROOT\pnacl-llvm
#git checkout


# Update source to known working versions
#svn up $ROOT\llvm\tools\clang -r 211000
#svn up $ROOT\llvm -r 211000
#cd $ROOT\pnacl-llvm
# This version of pnacl llvm doesn't really compile on windows.
<<<<<<< HEAD
# - Comment out '#error unknown architecture' in ResolvePNaClIntrinsics.cpp
# - Clang compiled with msvc won't work, so you need to manually get the nacl sdk, get pepper_35, and
=======
# - Add '#include "llvm/Support/raw_ostream.h"' to IR/Module.cpp
# - Comment out '#error unknown architecture' in ResolvePNaClIntrinsics.cpp
# - Clang compiled with msvc won't work, so you need to manually get the nacl sdk, get pepper_33, and
>>>>>>> 5233553c
#   copy the contents of the folder that contains clang.exe into pnacl-llvm/nacl-sdk-bin, and also copy
#   the dlls from one of the folders that contains cygwin1.dll

#git fetch
#git checkout 650319f0929eea0cb49581e2ecffa3641f11ec02
#cd $ROOT

$COMMIT = git show HEAD | head -n1 | cut -b8-
$DATE = date +%Y_%m_%d

# Build latest llvm
#cd $ROOT\llvm
#if (! (Test-Path build-64)) {
#  mkdir build-64
#}
#cd build-64
#cmake -D LLVM_ENABLE_TERMINFO=OFF -D LLVM_TARGETS_TO_BUILD='X86;ARM;NVPTX;AArch64' -D LLVM_ENABLE_ASSERTIONS=ON -D CMAKE_BUILD_TYPE=Release -G "Visual Studio 12 Win64" ..
#MSBuild.exe /t:Build /p:Configuration="Release" .\ALL_BUILD.vcxproj

#cd $ROOT\llvm
#if (! (Test-Path build-32)) {
#  mkdir build-32
#}
#cd build-32
#cmake -D LLVM_ENABLE_TERMINFO=OFF -D LLVM_TARGETS_TO_BUILD='X86;ARM;NVPTX;AArch64' -D LLVM_ENABLE_ASSERTIONS=ON -D CMAKE_BUILD_TYPE=Release -D LLVM_BUILD_32_BITS=ON -G "Visual Studio 12" ..
#MSBuild.exe /t:Build /p:Configuration="Release" .\ALL_BUILD.vcxproj

#cd $ROOT\pnacl-llvm
#if (! (Test-Path build-64)) {
#  mkdir build-64
#}
#cd build-64
#cmake -D LLVM_ENABLE_TERMINFO=OFF -D LLVM_TARGETS_TO_BUILD='X86;ARM;NVPTX;AArch64' -D LLVM_ENABLE_ASSERTIONS=ON -D CMAKE_BUILD_TYPE=Release -G "Visual Studio 12 Win64" ..
#MSBuild.exe /t:Build /p:Configuration="Release" .\ALL_BUILD.vcxproj

#cd $ROOT\pnacl-llvm
#if (! (Test-Path build-32)) {
#  mkdir build-32
#}
#cd build-32
#cmake -D LLVM_ENABLE_TERMINFO=OFF -D LLVM_TARGETS_TO_BUILD='X86;ARM;NVPTX;AArch64' -D LLVM_ENABLE_ASSERTIONS=ON -D CMAKE_BUILD_TYPE=Release -D LLVM_BUILD_32_BITS=ON -G "Visual Studio 12" ..
#MSBuild.exe /t:Build /p:Configuration="Release" .\ALL_BUILD.vcxproj


# Build Halide
cd $ROOT
if (! (Test-Path build_64_trunk)) {
  mkdir build_64_trunk
}
cd build_64_trunk
cmake -D LLVM_BIN=$ROOT\llvm\build-64\Release\bin -D LLVM_INCLUDE="$ROOT\llvm\include;$ROOT\llvm\build-64\include" -D LLVM_LIB=$ROOT\llvm\build-64\Release\lib -D LLVM_VERSION=35 -D TARGET_ARM=ON -D TARGET_NATIVE_CLIENT=OFF -D TARGET_OPENCL=ON -D TARGET_PTX=ON -D TARGET_SPIR=ON -D TARGET_X86=ON -D WITH_TEST_CORRECTNESS=ON -D WITH_TEST_ERROR=ON -D WITH_TEST_WARNING=ON -D WITH_TEST_PERFORMANCE=ON -D WITH_TEST_STATIC=ON -D HALIDE_SHARED_LIBRARY=ON -G "Visual Studio 12 Win64" ..
MSBuild.exe /t:Build /p:Configuration="Release" .\All_BUILD.vcxproj
if ($LastExitCode) {
  echo "Build failed!"
  exit $LastExitCode
}


cd $ROOT
if (! (Test-Path build_32_trunk)) {
  mkdir build_32_trunk
}
cd build_32_trunk
cmake -D LLVM_BIN=$ROOT\llvm\build-32\Release\bin -D LLVM_INCLUDE="$ROOT\llvm\include;$ROOT\llvm\build-32\include" -D LLVM_LIB=$ROOT\llvm\build-32\Release\lib -D LLVM_VERSION=35 -D TARGET_ARM=ON -D TARGET_NATIVE_CLIENT=OFF -D TARGET_OPENCL=ON -D TARGET_PTX=ON -D TARGET_SPIR=ON -D TARGET_X86=ON -D WITH_TEST_CORRECTNESS=ON -D WITH_TEST_ERROR=ON -D WITH_TEST_WARNING=ON -D WITH_TEST_PERFORMANCE=ON -D WITH_TEST_STATIC=ON -D HALIDE_SHARED_LIBRARY=ON -G "Visual Studio 12" ..
MSBuild.exe /t:Build /p:Configuration="Release" .\All_BUILD.vcxproj
if ($LastExitCode) {
  echo "Build failed!"
  exit $LastExitCode
}


# Build Halide against pnacl
cd $ROOT
if (! (Test-Path build_64_pnacl)) {
  mkdir build_64_pnacl
}
cd build_64_pnacl
# nacl-sdk-bin contains clang.exe, llvm-as.exe, and the required dlls scavenged from the nacl sdk version pepper_33
cmake -D LLVM_BIN=$ROOT\pnacl-llvm\nacl-sdk-bin -D LLVM_INCLUDE="$ROOT\pnacl-llvm\include;$ROOT\pnacl-llvm\build-64\include" -D LLVM_LIB=$ROOT\pnacl-llvm\build-64\lib\Release -D LLVM_VERSION=34 -D TARGET_ARM=ON -D TARGET_NATIVE_CLIENT=ON -D TARGET_OPENCL=ON -D TARGET_PTX=ON -D TARGET_X86=ON -D WITH_TEST_CORRECTNESS=ON -D WITH_TEST_ERROR=ON -D WITH_TEST_WARNING=ON -D WITH_TEST_PERFORMANCE=ON -D WITH_TEST_STATIC=OFF -D HALIDE_SHARED_LIBRARY=ON -G "Visual Studio 12 Win64" ..
MSBuild.exe /t:Build /p:Configuration="Release" .\All_BUILD.vcxproj
if ($LastExitCode) {
  echo "Build failed!"
  exit $LastExitCode
}

cd $ROOT
if (! (Test-Path build_32_pnacl)) { 
  mkdir build_32_pnacl
}
cd build_32_pnacl
# nacl-sdk-bin contains clang.exe, llvm-as.exe, and the required dlls scavenged from the nacl sdk version pepper_33
cmake -D LLVM_BIN=$ROOT\pnacl-llvm\nacl-sdk-bin -D LLVM_INCLUDE="$ROOT\pnacl-llvm\include;$ROOT\pnacl-llvm\build-32\include" -D LLVM_LIB=$ROOT\pnacl-llvm\build-32\lib\Release -D LLVM_VERSION=34 -D TARGET_ARM=ON -D TARGET_NATIVE_CLIENT=ON -D TARGET_OPENCL=ON -D TARGET_PTX=ON -D TARGET_X86=ON -D WITH_TEST_CORRECTNESS=ON -D WITH_TEST_ERROR=ON -D WITH_TEST_WARNING=ON -D WITH_TEST_PERFORMANCE=ON -D WITH_TEST_STATIC=OFF -D HALIDE_SHARED_LIBRARY=ON -G "Visual Studio 12" ..
MSBuild.exe /t:Build /p:Configuration="Release" .\All_BUILD.vcxproj
if ($LastExitCode) {
  echo "Build failed!"
  exit $LastExitCode
}

# Run the tests
foreach ($d in "32_trunk","64_trunk","64_pnacl","32_pnacl") {
  $env:HL_JIT_TARGET = "host"

  cd ${ROOT}\build_${d}\bin\Release

  Get-ChildItem . -filter correctness*.exe | ForEach {
    echo ""
    echo $_.Fullname
    &$_.Fullname
    if ($LastExitCode) {
      echo "Test failed!"
      exit $LastExitCode
    }
  }

  Get-ChildItem . -filter performance*.exe | ForEach {
    echo ""
    echo $_.Fullname
    &$_.Fullname
    if ($LastExitCode) {
      echo "Test failed!"
#      exit $LastExitCode
    }
  }

  # GPU and static tests
  if ($d.EndsWith("trunk")) {
    Get-ChildItem . -filter static*.exe | ForEach {
      echo ""
      echo $_.Fullname
      &$_.Fullname
      if ($LastExitCode) {
        echo "Test failed!"
        exit $LastExitCode
      }
    }

    Get-ChildItem . -filter correctness*.exe | ForEach {
      echo ""
      echo $_.Fullname
      $env:HL_JIT_TARGET = "cuda"
      &$_.Fullname
      if ($LastExitCode) {
        echo "Test failed with cuda!"
        exit $LastExitCode
      }
      $env:HL_JIT_TARGET = "opencl"
      &$_.Fullname
      if ($LastExitCode) {
        echo "Test failed with opencl!"
        exit $LastExitCode
      }
    }
  }

  cd $ROOT
  if (! (Test-Path distrib)) {
    mkdir distrib
  }
  cd distrib

  rm Halide.h
  rm Halide.lib
  rm Halide.dll
  cp ..\build_${d}\include\Halide.h .
  cp ..\build_${d}\lib\Release\Halide.lib .
  cp ..\build_${d}\bin\Release\Halide.dll .
  &7z a Halide_Windows_${d}_${COMMIT}_${DATE}.zip Halide.h Halide.lib Halide.dll
}<|MERGE_RESOLUTION|>--- conflicted
+++ resolved
@@ -33,14 +33,8 @@
 #svn up $ROOT\llvm -r 211000
 #cd $ROOT\pnacl-llvm
 # This version of pnacl llvm doesn't really compile on windows.
-<<<<<<< HEAD
 # - Comment out '#error unknown architecture' in ResolvePNaClIntrinsics.cpp
 # - Clang compiled with msvc won't work, so you need to manually get the nacl sdk, get pepper_35, and
-=======
-# - Add '#include "llvm/Support/raw_ostream.h"' to IR/Module.cpp
-# - Comment out '#error unknown architecture' in ResolvePNaClIntrinsics.cpp
-# - Clang compiled with msvc won't work, so you need to manually get the nacl sdk, get pepper_33, and
->>>>>>> 5233553c
 #   copy the contents of the folder that contains clang.exe into pnacl-llvm/nacl-sdk-bin, and also copy
 #   the dlls from one of the folders that contains cygwin1.dll
 
@@ -127,7 +121,7 @@
 }
 
 cd $ROOT
-if (! (Test-Path build_32_pnacl)) { 
+if (! (Test-Path build_32_pnacl)) {
   mkdir build_32_pnacl
 }
 cd build_32_pnacl
