#include <FImage.h>

using namespace FImage;

int main(int argc, char **argv) {

    int W = 128, H = 128;

    // Compute a random image and its true histogram
    int reference_hist[256];
    for (int i = 0; i < 256; i++) {
        reference_hist[i] = 0;
    }

    Image<float> in(W, H);
    for (int y = 0; y < H; y++) {
        for (int x = 0; x < W; x++) {
            in(x, y) = float(rand() & 0x000000ff);
            reference_hist[uint8_t(in(x, y))] += 1;
        }
    }

    Func hist("hist");

    RVar x, y;
<<<<<<< HEAD
    hist(Clamp(Cast<int>(in(x, y)), 0, 255))++;

    if (use_gpu()) {
        Var tx("threadidx"),
            bx("blockidx"),
            ty("threadidy"),
            by("blockidy");
        
        hist.split(hist.arg(0), bx, tx, 64).parallel(bx).parallel(tx);
        
        Func& update = hist.update();
        update.split(x, bx, tx, 10).split(y, by, ty, 10).transpose(bx, ty)
            .parallel(bx).parallel(by).parallel(tx).parallel(ty);
    }
    
    // hist.compileJIT();
    // return 0;
    
=======
    hist(in(x, y))++;

    // Grab a handle to the update step of a reduction for scheduling
    // using the "update()" method.
    Var xi, yi;
    hist.update().tile(x, y, xi, yi, 32, 32);

>>>>>>> 5c13baba
    Image<int32_t> h = hist.realize(256);

    for (int i = 0; i < 256; i++) {
        if (h(i) != reference_hist[i]) {
            printf("Error: bucket %d is %d instead of %d\n", i, h(i), reference_hist[i]);
            return -1;
        }
    }

    printf("Success!\n");

    return 0;

}<|MERGE_RESOLUTION|>--- conflicted
+++ resolved
@@ -23,8 +23,7 @@
     Func hist("hist");
 
     RVar x, y;
-<<<<<<< HEAD
-    hist(Clamp(Cast<int>(in(x, y)), 0, 255))++;
+    hist(clamp(cast<int>(in(x, y)), 0, 255))++;
 
     if (use_gpu()) {
         Var tx("threadidx"),
@@ -37,20 +36,14 @@
         Func& update = hist.update();
         update.split(x, bx, tx, 10).split(y, by, ty, 10).transpose(bx, ty)
             .parallel(bx).parallel(by).parallel(tx).parallel(ty);
+    } else {
+    
+        // Grab a handle to the update step of a reduction for scheduling
+        // using the "update()" method.
+        Var xi, yi;
+        hist.update().tile(x, y, xi, yi, 32, 32);
     }
-    
-    // hist.compileJIT();
-    // return 0;
-    
-=======
-    hist(in(x, y))++;
 
-    // Grab a handle to the update step of a reduction for scheduling
-    // using the "update()" method.
-    Var xi, yi;
-    hist.update().tile(x, y, xi, yi, 32, 32);
-
->>>>>>> 5c13baba
     Image<int32_t> h = hist.realize(256);
 
     for (int i = 0; i < 256; i++) {
