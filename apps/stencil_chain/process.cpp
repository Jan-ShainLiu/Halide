#include <chrono>
#include <cstdio>

#include "stencil_chain.h"
#include "stencil_chain_auto_schedule.h"
#include "stencil_chain_gradient_auto_schedule.h"

<<<<<<< HEAD
#include "benchmark_util.h"
=======
>>>>>>> 18304a75
#include "HalideBuffer.h"
#include "halide_benchmark.h"
#include "halide_image_io.h"

using namespace Halide::Runtime;
using namespace Halide::Tools;

int main(int argc, char **argv) {
    if (argc < 4) {
        printf("Usage: ./process input.png timing_iterations output.png\n"
               "e.g.: ./process input.png 10 output.png\n");
        return 0;
    }

    // Input may be a PNG8
    Buffer<uint16_t> input = load_and_convert_image(argv[1]);
    // Just take the red channel
    input.slice(2, 0);

    Buffer<uint16_t> output(input.width(), input.height());
<<<<<<< HEAD

    multi_way_bench({
        {"Manual", [&]() { stencil_chain(input, output); output.device_sync(); }},
        {"Auto-scheduled", [&]() { stencil_chain_auto_schedule(input, output); output.device_sync(); }},
        {"Gradient auto-scheduled", [&]() { stencil_chain_gradient_auto_schedule(input, output); output.device_sync();}}
        }
    );
=======
    int timing = atoi(argv[2]);

    stencil_chain(input, output);

    // Timing code

    // Manually-tuned version
    double best_manual = benchmark(timing, 1, [&]() {
        stencil_chain(input, output);
        output.device_sync();
    });
    printf("Manually-tuned time: %gms\n", best_manual * 1e3);

#ifndef NO_AUTO_SCHEDULE
    // Auto-scheduled version
    double best_auto = benchmark(timing, 1, [&]() {
        stencil_chain_auto_schedule(input, output);
        output.device_sync();
    });
    printf("Auto-scheduled time: %gms\n", best_auto * 1e3);
#endif
>>>>>>> 18304a75

    convert_and_save_image(output, argv[3]);

    return 0;
}<|MERGE_RESOLUTION|>--- conflicted
+++ resolved
@@ -5,10 +5,7 @@
 #include "stencil_chain_auto_schedule.h"
 #include "stencil_chain_gradient_auto_schedule.h"
 
-<<<<<<< HEAD
 #include "benchmark_util.h"
-=======
->>>>>>> 18304a75
 #include "HalideBuffer.h"
 #include "halide_benchmark.h"
 #include "halide_image_io.h"
@@ -29,7 +26,6 @@
     input.slice(2, 0);
 
     Buffer<uint16_t> output(input.width(), input.height());
-<<<<<<< HEAD
 
     multi_way_bench({
         {"Manual", [&]() { stencil_chain(input, output); output.device_sync(); }},
@@ -37,29 +33,6 @@
         {"Gradient auto-scheduled", [&]() { stencil_chain_gradient_auto_schedule(input, output); output.device_sync();}}
         }
     );
-=======
-    int timing = atoi(argv[2]);
-
-    stencil_chain(input, output);
-
-    // Timing code
-
-    // Manually-tuned version
-    double best_manual = benchmark(timing, 1, [&]() {
-        stencil_chain(input, output);
-        output.device_sync();
-    });
-    printf("Manually-tuned time: %gms\n", best_manual * 1e3);
-
-#ifndef NO_AUTO_SCHEDULE
-    // Auto-scheduled version
-    double best_auto = benchmark(timing, 1, [&]() {
-        stencil_chain_auto_schedule(input, output);
-        output.device_sync();
-    });
-    printf("Auto-scheduled time: %gms\n", best_auto * 1e3);
-#endif
->>>>>>> 18304a75
 
     convert_and_save_image(output, argv[3]);
 
