--- conflicted
+++ resolved
@@ -47,11 +47,6 @@
 	@mkdir -p $(@D)
 	$(CXX) $(CCFLAGS) -I $(NUMPY_PATH) -c $< -o $@
 
-<<<<<<< HEAD
-$(BIN)/halide.so: $(PY_SRCS) $(PY_OBJS) $(NUMPY_SRCS) $(NUMPY_OBJS)
-	@mkdir -p $(@D)
-	$(CXX) $(PY_OBJS) $(NUMPY_OBJS) $(LDFLAGS) $(HALIDE_DISTRIB_PATH)/lib/libHalide.a -shared -o $@
-
 APPS = $(shell ls $(ROOT_DIR)/apps/*.py)
 CORRECTNESS = $(shell ls $(ROOT_DIR)/correctness/*.py)
 TUTORIAL = $(shell ls $(ROOT_DIR)/tutorial/*.py)
@@ -80,8 +75,6 @@
 	@mkdir -p $(TEST_TMP)
 	@cd $(TEST_TMP); PYTHONPATH="$(BIN):$$PYTHONPATH" $(PYTHON) $<
 
-=======
->>>>>>> 073f0ccc
 clean:
 	rm -rf $(BIN)
 
