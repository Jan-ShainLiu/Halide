--- conflicted
+++ resolved
@@ -329,11 +329,8 @@
     OpenGLCompute,
     Metal,
     Hexagon,
-<<<<<<< HEAD
-    HexagonDma
-=======
+    HexagonDma,
     D3D12Compute,
->>>>>>> fd1b76f8
 };
 
 /** An array containing all the device apis. Useful for iterating
@@ -347,11 +344,8 @@
                                      DeviceAPI::OpenGLCompute,
                                      DeviceAPI::Metal,
                                      DeviceAPI::Hexagon,
-<<<<<<< HEAD
-                                     DeviceAPI::HexagonDma};
-=======
+                                     DeviceAPI::HexagonDma,
                                      DeviceAPI::D3D12Compute};
->>>>>>> fd1b76f8
 
 /** An enum describing different address spaces to be used with Func::store_in. */
 enum class MemoryType {
