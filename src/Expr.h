--- conflicted
+++ resolved
@@ -391,16 +391,14 @@
      * across GPU threads within the same block. */
     GPUShared,
 
-<<<<<<< HEAD
-    /** Allocate Locked Cache Memory to act as local memory */
-    LockedCache,
-=======
     /** Vector Tightly Coupled Memory. HVX (Hexagon) local memory available on
      * v65+. This memory has higher performance and lower power. Ideal for
      * intermediate buffers. Necessary for vgather-vscatter instructions
      * on Hexagon */
     VTCM,
->>>>>>> 77c01a50
+
+    /** Allocate Locked Cache Memory to act as local memory */
+    LockedCache,
 };
 
 namespace Internal {
