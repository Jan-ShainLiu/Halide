#ifndef HALIDE_FUNC_H
#define HALIDE_FUNC_H

/** \file
 *
 * Defines Func - the front-end handle on a halide function, and related classes.
 */

#include "IR.h"
#include "Var.h"
#include "Function.h"
#include "Param.h"
#include "OutputImageParam.h"
#include "Argument.h"
#include "RDom.h"
#include "JITModule.h"
#include "Target.h"
#include "Tuple.h"
#include "Module.h"
#include "Pipeline.h"

#include <map>

namespace Halide {

/** A class that can represent Vars or RVars. Used for reorder calls
 * which can accept a mix of either. */
struct VarOrRVar {
    VarOrRVar(const std::string &n, bool r) : var(n), rvar(n), is_rvar(r) {}
    VarOrRVar(const Var &v) : var(v), is_rvar(false) {}
    VarOrRVar(const RVar &r) : rvar(r), is_rvar(true) {}
    VarOrRVar(const RDom &r) : rvar(RVar(r)), is_rvar(true) {}

    const std::string &name() const {
        if (is_rvar) return rvar.name();
        else return var.name();
    }

    Var var;
    RVar rvar;
    bool is_rvar;
};

namespace Internal {
struct Split;
struct StorageDim;
}

/** A single definition of a Func. May be a pure or update definition. */
class Stage {
    Internal::Definition definition;
    std::string stage_name;
    std::vector<Var> dim_vars; // Pure Vars of the Function (from the init definition)
    std::vector<Internal::StorageDim> storage_dims;

    void set_dim_type(VarOrRVar var, Internal::ForType t);
    void set_dim_device_api(VarOrRVar var, DeviceAPI device_api);
    void split(const std::string &old, const std::string &outer, const std::string &inner,
               Expr factor, bool exact, TailStrategy tail);
    void remove(const std::string &var);
    Stage &purify(VarOrRVar old_name, VarOrRVar new_name);

public:
    Stage(Internal::Definition d, const std::string &n, const std::vector<Var> &args,
          const std::vector<Internal::StorageDim> &sdims)
            : definition(d), stage_name(n), dim_vars(args), storage_dims(sdims) {
        internal_assert(definition.args().size() == dim_vars.size());
        definition.schedule().touched() = true;
    }

    Stage(Internal::Definition d, const std::string &n, const std::vector<std::string> &args,
          const std::vector<Internal::StorageDim> &sdims)
            : definition(d), stage_name(n), storage_dims(sdims) {
        definition.schedule().touched() = true;

        std::vector<Var> dim_vars(args.size());
        for (size_t i = 0; i < args.size(); i++) {
            dim_vars[i] = Var(args[i]);
        }
        internal_assert(definition.args().size() == dim_vars.size());
    }

    /** Return the current Schedule associated with this Stage.  For
     * introspection only: to modify Schedule, use the Func
     * interface. */
    const Internal::Schedule &get_schedule() const { return definition.schedule(); }

    /** Return a string describing the current var list taking into
     * account all the splits, reorders, and tiles. */
    EXPORT std::string dump_argument_list() const;

    /** Return the name of this stage, e.g. "f.update(2)" */
    EXPORT const std::string &name() const;

    /** Calling rfactor() on an associative update definition a Func will split
     * the update into an intermediate which computes the partial results and
     * replace the current update definition with a new definition which merges
     * the partial results. If called on a init/pure definition, this will
     * throw an error. rfactor() will automatically infer the associative reduction
     * operator and identity of the operator. If it can't prove the operation
     * is associative or if it cannot find an identity for that operator, this
     * will throw an error. In addition, commutativity of the operator is required
     * if rfactor() is called on the inner dimension but excluding the outer
     * dimensions.
     *
     * rfactor() takes as input 'preserved', which is a list of <RVar, Var> pairs.
     * The rvars not listed in 'preserved' are removed from the original Func and
     * are lifted to the intermediate Func. The remaining rvars (the ones in
     * 'preserved') are made pure in the intermediate Func. The intermediate Func's
     * update definition inherits all scheduling directives (e.g. split,fuse, etc.)
     * applied to the original Func's update definition. The loop order of the
     * intermediate Func's update definition is the same as the original, albeit
     * the lifted RVars are replaced by the new pure Vars. The loop order of the
     * intermediate Func's init definition from innermost to outermost is the args'
     * order of the original Func's init definition followed by the new pure Vars.
     *
     * The intermediate Func also inherits storage order from the original Func
     * with the new pure Vars added to the outermost.
     *
     * For example, f.update(0).rfactor({{r.y, u}}) would rewrite a pipeline like this:
     \code
     f(x, y) = 0;
     f(x, y) += g(r.x, r.y);
     \endcode
     * into a pipeline like this:
     \code
     f_intm(x, y, u) = 0;
     f_intm(x, y, u) += g(r.x, u);

     f(x, y) = 0;
     f(x, y) += f_intm(x, y, r.y);
     \endcode
     *
     * This has a variety of uses. You can use it to split computation of an associative reduction:
     \code
     f(x, y) = 10;
     RDom r(0, 96);
     f(x, y) = max(f(x, y), g(x, y, r.x));
     f.update(0).split(r.x, rxo, rxi, 8).reorder(y, x).parallel(x);
     f.update(0).rfactor({{rxo, u}}).compute_root().parallel(u).update(0).parallel(u);
     \endcode
     *
     *, which is equivalent to:
     \code
     parallel for u = 0 to 11:
       for y:
         for x:
           f_intm(x, y, u) = -inf
     parallel for x:
       for y:
         parallel for u = 0 to 11:
           for rxi = 0 to 7:
             f_intm(x, y, u) = max(f_intm(x, y, u), g(8*u + rxi))
     for y:
       for x:
         f(x, y) = 10
     parallel for x:
       for y:
         for rxo = 0 to 11:
           f(x, y) = max(f(x, y), f_intm(x, y, u))
     \endcode
     *
     */
    // @{
    EXPORT Func rfactor(std::vector<std::pair<RVar, Var>> preserved);
    EXPORT Func rfactor(RVar r, Var v);
    // @}

    /** Scheduling calls that control how the domain of this stage is
     * traversed. See the documentation for Func for the meanings. */
    // @{

    EXPORT Stage &split(VarOrRVar old, VarOrRVar outer, VarOrRVar inner, Expr factor, TailStrategy tail = TailStrategy::Auto);
    EXPORT Stage &fuse(VarOrRVar inner, VarOrRVar outer, VarOrRVar fused);
    EXPORT Stage &serial(VarOrRVar var);
    EXPORT Stage &parallel(VarOrRVar var);
    EXPORT Stage &vectorize(VarOrRVar var);
    EXPORT Stage &unroll(VarOrRVar var);
    EXPORT Stage &parallel(VarOrRVar var, Expr task_size, TailStrategy tail = TailStrategy::Auto);
    EXPORT Stage &vectorize(VarOrRVar var, int factor, TailStrategy tail = TailStrategy::Auto);
    EXPORT Stage &unroll(VarOrRVar var, int factor, TailStrategy tail = TailStrategy::Auto);
    EXPORT Stage &tile(VarOrRVar x, VarOrRVar y,
                       VarOrRVar xo, VarOrRVar yo,
                       VarOrRVar xi, VarOrRVar yi, Expr
                       xfactor, Expr yfactor,
                       TailStrategy tail = TailStrategy::Auto);
    EXPORT Stage &tile(VarOrRVar x, VarOrRVar y,
                       VarOrRVar xi, VarOrRVar yi,
                       Expr xfactor, Expr yfactor,
                       TailStrategy tail = TailStrategy::Auto);
    EXPORT Stage &reorder(const std::vector<VarOrRVar> &vars);

    template <typename... Args>
    NO_INLINE typename std::enable_if<Internal::all_are_convertible<VarOrRVar, Args...>::value, Stage &>::type
    reorder(VarOrRVar x, VarOrRVar y, Args&&... args) {
        std::vector<VarOrRVar> collected_args{x, y, std::forward<Args>(args)...};
        return reorder(collected_args);
    }

    EXPORT Stage &rename(VarOrRVar old_name, VarOrRVar new_name);
    EXPORT Stage specialize(Expr condition);

    EXPORT Stage &gpu_threads(VarOrRVar thread_x, DeviceAPI device_api = DeviceAPI::Default_GPU);
    EXPORT Stage &gpu_threads(VarOrRVar thread_x, VarOrRVar thread_y, DeviceAPI device_api = DeviceAPI::Default_GPU);
    EXPORT Stage &gpu_threads(VarOrRVar thread_x, VarOrRVar thread_y, VarOrRVar thread_z, DeviceAPI device_api = DeviceAPI::Default_GPU);
    EXPORT Stage &gpu_single_thread(DeviceAPI device_api = DeviceAPI::Default_GPU);

    EXPORT Stage &gpu_blocks(VarOrRVar block_x, DeviceAPI device_api = DeviceAPI::Default_GPU);
    EXPORT Stage &gpu_blocks(VarOrRVar block_x, VarOrRVar block_y, DeviceAPI device_api = DeviceAPI::Default_GPU);
    EXPORT Stage &gpu_blocks(VarOrRVar block_x, VarOrRVar block_y, VarOrRVar block_z, DeviceAPI device_api = DeviceAPI::Default_GPU);

    EXPORT Stage &gpu(VarOrRVar block_x, VarOrRVar thread_x, DeviceAPI device_api = DeviceAPI::Default_GPU);
    EXPORT Stage &gpu(VarOrRVar block_x, VarOrRVar block_y,
                      VarOrRVar thread_x, VarOrRVar thread_y,
                      DeviceAPI device_api = DeviceAPI::Default_GPU);
    EXPORT Stage &gpu(VarOrRVar block_x, VarOrRVar block_y, VarOrRVar block_z,
                      VarOrRVar thread_x, VarOrRVar thread_y, VarOrRVar thread_z,
                      DeviceAPI device_api = DeviceAPI::Default_GPU);

    // TODO(psuriana): For now we need to expand "tx" into Var and RVar versions
    // due to conflict with the deprecated interfaces since Var can be implicitly
    // converted into either VarOrRVar or Expr. Merge this later once we remove
    // the deprecated interfaces.
    EXPORT Stage &gpu_tile(VarOrRVar x, VarOrRVar bx, Var tx, Expr x_size,
                           TailStrategy tail = TailStrategy::Auto,
                           DeviceAPI device_api = DeviceAPI::Default_GPU);
    EXPORT Stage &gpu_tile(VarOrRVar x, VarOrRVar bx, RVar tx, Expr x_size,
                           TailStrategy tail = TailStrategy::Auto,
                           DeviceAPI device_api = DeviceAPI::Default_GPU);

    EXPORT Stage &gpu_tile(VarOrRVar x, VarOrRVar tx, Expr x_size,
                           TailStrategy tail = TailStrategy::Auto,
                           DeviceAPI device_api = DeviceAPI::Default_GPU);
    EXPORT Stage &gpu_tile(VarOrRVar x, VarOrRVar y,
                           VarOrRVar bx, VarOrRVar by,
                           VarOrRVar tx, VarOrRVar ty,
                           Expr x_size, Expr y_size,
                           TailStrategy tail = TailStrategy::Auto,
                           DeviceAPI device_api = DeviceAPI::Default_GPU);

    EXPORT Stage &gpu_tile(VarOrRVar x, VarOrRVar y,
                           VarOrRVar tx, Var ty,
                           Expr x_size, Expr y_size,
                           TailStrategy tail = TailStrategy::Auto,
                           DeviceAPI device_api = DeviceAPI::Default_GPU);
    EXPORT Stage &gpu_tile(VarOrRVar x, VarOrRVar y,
                           VarOrRVar tx, RVar ty,
                           Expr x_size, Expr y_size,
                           TailStrategy tail = TailStrategy::Auto,
                           DeviceAPI device_api = DeviceAPI::Default_GPU);

    EXPORT Stage &gpu_tile(VarOrRVar x, VarOrRVar y, VarOrRVar z,
                           VarOrRVar bx, VarOrRVar by, VarOrRVar bz,
                           VarOrRVar tx, VarOrRVar ty, VarOrRVar tz,
                           Expr x_size, Expr y_size, Expr z_size,
                           TailStrategy tail = TailStrategy::Auto,
                           DeviceAPI device_api = DeviceAPI::Default_GPU);
    EXPORT Stage &gpu_tile(VarOrRVar x, VarOrRVar y, VarOrRVar z,
                           VarOrRVar tx, VarOrRVar ty, VarOrRVar tz,
                           Expr x_size, Expr y_size, Expr z_size,
                           TailStrategy tail = TailStrategy::Auto,
                           DeviceAPI device_api = DeviceAPI::Default_GPU);

    // Will be deprecated.
    EXPORT Stage &gpu_tile(VarOrRVar x, Expr x_size,
                           TailStrategy tail = TailStrategy::Auto,
                           DeviceAPI device_api = DeviceAPI::Default_GPU);
    // Will be deprecated.
    EXPORT Stage &gpu_tile(VarOrRVar x, VarOrRVar y,
                           Expr x_size, Expr y_size,
                           TailStrategy tail = TailStrategy::Auto,
                           DeviceAPI device_api = DeviceAPI::Default_GPU);
    // Will be deprecated.
    EXPORT Stage &gpu_tile(VarOrRVar x, VarOrRVar y, VarOrRVar z,
                           Expr x_size, Expr y_size, Expr z_size,
                           TailStrategy tail = TailStrategy::Auto,
                           DeviceAPI device_api = DeviceAPI::Default_GPU);

    EXPORT Stage &allow_race_conditions();

    EXPORT Stage &hexagon(VarOrRVar x = Var::outermost());
    EXPORT Stage &prefetch(VarOrRVar var, Expr offset = 1);
    // @}
};

// For backwards compatibility, keep the ScheduleHandle name.
typedef Stage ScheduleHandle;


class FuncTupleElementRef;

/** A fragment of front-end syntax of the form f(x, y, z), where x, y,
 * z are Vars or Exprs. If could be the left hand side of a definition or
 * an update definition, or it could be a call to a function. We don't know
 * until we see how this object gets used.
 */
class FuncRef {
    Internal::Function func;
    int implicit_placeholder_pos;
    int implicit_count;
    std::vector<Expr> args;
    std::vector<Expr> args_with_implicit_vars(const std::vector<Expr> &e) const;

    /** Helper for function update by Tuple. If the function does not
     * already have a pure definition, init_val will be used as RHS of
     * each tuple element in the initial function definition. */
    template <typename BinaryOp>
    Stage func_ref_update(const Tuple &e, int init_val);

    /** Helper for function update by Expr. If the function does not
     * already have a pure definition, init_val will be used as RHS in
     * the initial function definition. */
    template <typename BinaryOp>
    Stage func_ref_update(Expr e, int init_val);

public:
    FuncRef(Internal::Function, const std::vector<Expr> &,
                int placeholder_pos = -1, int count = 0);
    FuncRef(Internal::Function, const std::vector<Var> &,
                int placeholder_pos = -1, int count = 0);

    /** Use this as the left-hand-side of a definition or an update definition
     * (see \ref RDom).
     */
    EXPORT Stage operator=(Expr);

    /** Use this as the left-hand-side of a definition or an update definition
     * for a Func with multiple outputs. */
    EXPORT Stage operator=(const Tuple &);

    /** Define a stage that adds the given expression to this Func. If the
     * expression refers to some RDom, this performs a sum reduction of the
     * expression over the domain. If the function does not already have a
     * pure definition, this sets it to zero.
     */
    // @{
    EXPORT Stage operator+=(Expr);
    EXPORT Stage operator+=(const Tuple &);
    EXPORT Stage operator+=(const FuncRef &);
    // @}

    /** Define a stage that adds the negative of the given expression to this
     * Func. If the expression refers to some RDom, this performs a sum reduction
     * of the negative of the expression over the domain. If the function does
     * not already have a pure definition, this sets it to zero.
     */
    // @{
    EXPORT Stage operator-=(Expr);
    EXPORT Stage operator-=(const Tuple &);
    EXPORT Stage operator-=(const FuncRef &);
    // @}

    /** Define a stage that multiplies this Func by the given expression. If the
     * expression refers to some RDom, this performs a product reduction of the
     * expression over the domain. If the function does not already have a pure
     * definition, this sets it to 1.
     */
    // @{
    EXPORT Stage operator*=(Expr);
    EXPORT Stage operator*=(const Tuple &);
    EXPORT Stage operator*=(const FuncRef &);
    // @}

    /** Define a stage that divides this Func by the given expression.
     * If the expression refers to some RDom, this performs a product
     * reduction of the inverse of the expression over the domain. If the
     * function does not already have a pure definition, this sets it to 1.
     */
    // @{
    EXPORT Stage operator/=(Expr);
    EXPORT Stage operator/=(const Tuple &);
    EXPORT Stage operator/=(const FuncRef &);
    // @}

    /* Override the usual assignment operator, so that
     * f(x, y) = g(x, y) defines f.
     */
    EXPORT Stage operator=(const FuncRef &);

    /** Use this as a call to the function, and not the left-hand-side
     * of a definition. Only works for single-output Funcs. */
    EXPORT operator Expr() const;

    /** When a FuncRef refers to a function that provides multiple
     * outputs, you can access each output as an Expr using
     * operator[].
     */
    EXPORT FuncTupleElementRef operator[](int) const;

    /** How many outputs does the function this refers to produce. */
    EXPORT size_t size() const;

    /** What function is this calling? */
    EXPORT Internal::Function function() const {return func;}
};

/** A fragment of front-end syntax of the form f(x, y, z)[index], where x, y,
 * z are Vars or Exprs. If could be the left hand side of an update
 * definition, or it could be a call to a function. We don't know
 * until we see how this object gets used.
 */
class FuncTupleElementRef {
    FuncRef func_ref;
    std::vector<Expr> args; // args to the function
    int idx;                // Index to function outputs

    /** Helper function that generates a Tuple where element at 'idx' is set
     * to 'e' and the rests are undef. */
    Tuple values_with_undefs(Expr e) const;

public:
    FuncTupleElementRef(const FuncRef &ref, const std::vector<Expr>& args, int idx);

    /** Use this as the left-hand-side of an update definition of Tuple
     * component 'idx' of a Func (see \ref RDom). The function must
     * already have an initial definition.
     */
    EXPORT Stage operator=(Expr e);


    /** Define a stage that adds the given expression to Tuple component 'idx'
     * of this Func. The other Tuple components are unchanged. If the expression
     * refers to some RDom, this performs a sum reduction of the expression over
     * the domain. The function must already have an initial definition.
     */
    EXPORT Stage operator+=(Expr e);

    /** Define a stage that adds the negative of the given expression to Tuple
     * component 'idx' of this Func. The other Tuple components are unchanged.
     * If the expression refers to some RDom, this performs a sum reduction of
     * the negative of the expression over the domain. The function must already
     * have an initial definition.
     */
    EXPORT Stage operator-=(Expr e);

    /** Define a stage that multiplies Tuple component 'idx' of this Func by
     * the given expression. The other Tuple components are unchanged. If the
     * expression refers to some RDom, this performs a product reduction of
     * the expression over the domain. The function must already have an
     * initial definition.
     */
    EXPORT Stage operator*=(Expr e);

    /** Define a stage that divides Tuple component 'idx' of this Func by
     * the given expression. The other Tuple components are unchanged.
     * If the expression refers to some RDom, this performs a product
     * reduction of the inverse of the expression over the domain. The function
     * must already have an initial definition.
     */
    EXPORT Stage operator/=(Expr e);

    /* Override the usual assignment operator, so that
     * f(x, y)[index] = g(x, y) defines f.
     */
    EXPORT Stage operator=(const FuncRef &e);

    /** Use this as a call to Tuple component 'idx' of a Func, and not the
     * left-hand-side of a definition. */
    EXPORT operator Expr() const;

    /** What function is this calling? */
    EXPORT Internal::Function function() const {return func_ref.function();}

    /** Return index to the function outputs. */
    EXPORT int index() const {return idx;}
};

namespace Internal {
struct ErrorBuffer;
class IRMutator;
}

/** A halide function. This class represents one stage in a Halide
 * pipeline, and is the unit by which we schedule things. By default
 * they are aggressively inlined, so you are encouraged to make lots
 * of little functions, rather than storing things in Exprs. */
class Func {

    /** A handle on the internal halide function that this
     * represents */
    Internal::Function func;

    /** When you make a reference to this function with fewer
     * arguments than it has dimensions, the argument list is bulked
     * up with 'implicit' vars with canonical names. This lets you
     * pass around partially applied Halide functions. */
    // @{
    std::pair<int, int> add_implicit_vars(std::vector<Var> &) const;
    std::pair<int, int> add_implicit_vars(std::vector<Expr> &) const;
    // @}

    /** The imaging pipeline that outputs this Func alone. */
    Pipeline pipeline_;

    /** Get the imaging pipeline that outputs this Func alone,
     * creating it (and freezing the Func) if necessary. */
    Pipeline pipeline();

    // Helper function for recursive reordering support
    EXPORT Func &reorder_storage(const std::vector<Var> &dims, size_t start);

    EXPORT void invalidate_cache();

public:

    /** Declare a new undefined function with the given name */
    EXPORT explicit Func(const std::string &name);

    /** Declare a new undefined function with an
     * automatically-generated unique name */
    EXPORT Func();

    /** Declare a new function with an automatically-generated unique
     * name, and define it to return the given expression (which may
     * not contain free variables). */
    EXPORT explicit Func(Expr e);

    /** Construct a new Func to wrap an existing, already-define
     * Function object. */
    EXPORT explicit Func(Internal::Function f);

    /** Construct a new Func to wrap a Buffer. */
    template<typename T>
    NO_INLINE explicit Func(Buffer<T> &im) : Func() {
        (*this)(_) = im(_);
    }

    /** Evaluate this function over some rectangular domain and return
     * the resulting buffer or buffers. Performs compilation if the
     * Func has not previously been realized and jit_compile has not
     * been called. If the final stage of the pipeline is on the GPU,
     * data is copied back to the host before being returned. The
     * returned Realization should probably be instantly converted to
     * a Buffer class of the appropriate type. That is, do this:
     *
     \code
     f(x) = sin(x);
     Buffer<float> im = f.realize(...);
     \endcode
     *
     * If your Func has multiple values, because you defined it using
     * a Tuple, then casting the result of a realize call to a buffer
     * or image will produce a run-time error. Instead you should do the
     * following:
     *
     \code
     f(x) = Tuple(x, sin(x));
     Realization r = f.realize(...);
     Buffer<int> im0 = r[0];
     Buffer<float> im1 = r[1];
     \endcode
     *
     */
    // @{
    EXPORT Realization realize(std::vector<int32_t> sizes, const Target &target = Target());
    EXPORT Realization realize(int x_size, int y_size, int z_size, int w_size,
                               const Target &target = Target());
    EXPORT Realization realize(int x_size, int y_size, int z_size,
                               const Target &target = Target());
    EXPORT Realization realize(int x_size, int y_size,
                               const Target &target = Target());
    EXPORT Realization realize(int x_size,
                               const Target &target = Target());
    EXPORT Realization realize(const Target &target = Target());
    // @}

    /** Evaluate this function into an existing allocated buffer or
     * buffers. If the buffer is also one of the arguments to the
     * function, strange things may happen, as the pipeline isn't
     * necessarily safe to run in-place. If you pass multiple buffers,
     * they must have matching sizes. This form of realize does *not*
     * automatically copy data back from the GPU. */
    EXPORT void realize(Realization dst, const Target &target = Target());

    /** For a given size of output, or a given output buffer,
     * determine the bounds required of all unbound ImageParams
     * referenced. Communicates the result by allocating new buffers
     * of the appropriate size and binding them to the unbound
     * ImageParams. */
    // @{
    EXPORT void infer_input_bounds(int x_size = 0, int y_size = 0, int z_size = 0, int w_size = 0);
    EXPORT void infer_input_bounds(Realization dst);
    // @}

    /** Statically compile this function to llvm bitcode, with the
     * given filename (which should probably end in .bc), type
     * signature, and C function name (which defaults to the same name
     * as this halide function */
    //@{
    EXPORT void compile_to_bitcode(const std::string &filename, const std::vector<Argument> &, const std::string &fn_name,
                                   const Target &target = get_target_from_environment());
    EXPORT void compile_to_bitcode(const std::string &filename, const std::vector<Argument> &,
                                   const Target &target = get_target_from_environment());
    // @}

    /** Statically compile this function to llvm assembly, with the
     * given filename (which should probably end in .ll), type
     * signature, and C function name (which defaults to the same name
     * as this halide function */
    //@{
    EXPORT void compile_to_llvm_assembly(const std::string &filename, const std::vector<Argument> &, const std::string &fn_name,
                                         const Target &target = get_target_from_environment());
    EXPORT void compile_to_llvm_assembly(const std::string &filename, const std::vector<Argument> &,
                                         const Target &target = get_target_from_environment());
    // @}

    /** Statically compile this function to an object file, with the
     * given filename (which should probably end in .o or .obj), type
     * signature, and C function name (which defaults to the same name
     * as this halide function. You probably don't want to use this
     * directly; call compile_to_static_library or compile_to_file instead. */
    //@{
    EXPORT void compile_to_object(const std::string &filename, const std::vector<Argument> &, const std::string &fn_name,
                                  const Target &target = get_target_from_environment());
    EXPORT void compile_to_object(const std::string &filename, const std::vector<Argument> &,
                                  const Target &target = get_target_from_environment());
    // @}

    /** Emit a header file with the given filename for this
     * function. The header will define a function with the type
     * signature given by the second argument, and a name given by the
     * third. The name defaults to the same name as this halide
     * function. You don't actually have to have defined this function
     * yet to call this. You probably don't want to use this directly;
     * call compile_to_static_library or compile_to_file instead. */
    EXPORT void compile_to_header(const std::string &filename, const std::vector<Argument> &, const std::string &fn_name = "",
                                  const Target &target = get_target_from_environment());

    /** Statically compile this function to text assembly equivalent
     * to the object file generated by compile_to_object. This is
     * useful for checking what Halide is producing without having to
     * disassemble anything, or if you need to feed the assembly into
     * some custom toolchain to produce an object file (e.g. iOS) */
    //@{
    EXPORT void compile_to_assembly(const std::string &filename, const std::vector<Argument> &, const std::string &fn_name,
                                    const Target &target = get_target_from_environment());
    EXPORT void compile_to_assembly(const std::string &filename, const std::vector<Argument> &,
                                    const Target &target = get_target_from_environment());
    // @}

    /** Statically compile this function to C source code. This is
     * useful for providing fallback code paths that will compile on
     * many platforms. Vectorization will fail, and parallelization
     * will produce serial code. */
    EXPORT void compile_to_c(const std::string &filename,
                             const std::vector<Argument> &,
                             const std::string &fn_name = "",
                             const Target &target = get_target_from_environment());

    /** Write out an internal representation of lowered code. Useful
     * for analyzing and debugging scheduling. Can emit html or plain
     * text. */
    EXPORT void compile_to_lowered_stmt(const std::string &filename,
                                        const std::vector<Argument> &args,
                                        StmtOutputFormat fmt = Text,
                                        const Target &target = get_target_from_environment());

    /** Write out the loop nests specified by the schedule for this
     * Function. Helpful for understanding what a schedule is
     * doing. */
    EXPORT void print_loop_nest();

    /** Compile to object file and header pair, with the given
     * arguments. The name defaults to the same name as this halide
     * function.
     */
    EXPORT void compile_to_file(const std::string &filename_prefix, const std::vector<Argument> &args,
                                const std::string &fn_name = "",
                                const Target &target = get_target_from_environment());

    /** Compile to static-library file and header pair, with the given
     * arguments. The name defaults to the same name as this halide
     * function.
     */
    EXPORT void compile_to_static_library(const std::string &filename_prefix, const std::vector<Argument> &args,
                                          const std::string &fn_name = "",
                                          const Target &target = get_target_from_environment());

    /** Compile to static-library file and header pair once for each target;
     * each resulting function will be considered (in order) via halide_can_use_target_features()
     * at runtime, with the first appropriate match being selected for subsequent use.
     * This is typically useful for specializations that may vary unpredictably by machine
     * (e.g., SSE4.1/AVX/AVX2 on x86 desktop machines).
     * All targets must have identical arch-os-bits.
     */
    EXPORT void compile_to_multitarget_static_library(const std::string &filename_prefix,
                                                      const std::vector<Argument> &args,
                                                      const std::vector<Target> &targets);

    /** Store an internal representation of lowered code as a self
     * contained Module suitable for further compilation. */
    EXPORT Module compile_to_module(const std::vector<Argument> &args, const std::string &fn_name = "",
                                    const Target &target = get_target_from_environment());

    /** Compile and generate multiple target files with single call.
     * Deduces target files based on filenames specified in
     * output_files struct.
     */
    EXPORT void compile_to(const Outputs &output_files,
                           const std::vector<Argument> &args,
                           const std::string &fn_name,
                           const Target &target = get_target_from_environment());

    /** Eagerly jit compile the function to machine code. This
     * normally happens on the first call to realize. If you're
     * running your halide pipeline inside time-sensitive code and
     * wish to avoid including the time taken to compile a pipeline,
     * then you can call this ahead of time. Returns the raw function
     * pointer to the compiled pipeline. Default is to use the Target
     * returned from Halide::get_jit_target_from_environment()
     */
    EXPORT void *compile_jit(const Target &target = get_jit_target_from_environment());

    /** Set the error handler function that be called in the case of
     * runtime errors during halide pipelines. If you are compiling
     * statically, you can also just define your own function with
     * signature
     \code
     extern "C" void halide_error(void *user_context, const char *);
     \endcode
     * This will clobber Halide's version.
     */
    EXPORT void set_error_handler(void (*handler)(void *, const char *));

    /** Set a custom malloc and free for halide to use. Malloc should
     * return 32-byte aligned chunks of memory, and it should be safe
     * for Halide to read slightly out of bounds (up to 8 bytes before
     * the start or beyond the end). If compiling statically, routines
     * with appropriate signatures can be provided directly
    \code
     extern "C" void *halide_malloc(void *, size_t)
     extern "C" void halide_free(void *, void *)
     \endcode
     * These will clobber Halide's versions. See \file HalideRuntime.h
     * for declarations.
     */
    EXPORT void set_custom_allocator(void *(*malloc)(void *, size_t),
                                     void (*free)(void *, void *));

    /** Set a custom task handler to be called by the parallel for
     * loop. It is useful to set this if you want to do some
     * additional bookkeeping at the granularity of parallel
     * tasks. The default implementation does this:
     \code
     extern "C" int halide_do_task(void *user_context,
                                   int (*f)(void *, int, uint8_t *),
                                   int idx, uint8_t *state) {
         return f(user_context, idx, state);
     }
     \endcode
     * If you are statically compiling, you can also just define your
     * own version of the above function, and it will clobber Halide's
     * version.
     *
     * If you're trying to use a custom parallel runtime, you probably
     * don't want to call this. See instead \ref Func::set_custom_do_par_for .
    */
    EXPORT void set_custom_do_task(
        int (*custom_do_task)(void *, int (*)(void *, int, uint8_t *),
                              int, uint8_t *));

    /** Set a custom parallel for loop launcher. Useful if your app
     * already manages a thread pool. The default implementation is
     * equivalent to this:
     \code
     extern "C" int halide_do_par_for(void *user_context,
                                      int (*f)(void *, int, uint8_t *),
                                      int min, int extent, uint8_t *state) {
         int exit_status = 0;
         parallel for (int idx = min; idx < min+extent; idx++) {
             int job_status = halide_do_task(user_context, f, idx, state);
             if (job_status) exit_status = job_status;
         }
         return exit_status;
     }
     \endcode
     *
     * However, notwithstanding the above example code, if one task
     * fails, we may skip over other tasks, and if two tasks return
     * different error codes, we may select one arbitrarily to return.
     *
     * If you are statically compiling, you can also just define your
     * own version of the above function, and it will clobber Halide's
     * version.
     */
    EXPORT void set_custom_do_par_for(
        int (*custom_do_par_for)(void *, int (*)(void *, int, uint8_t *), int,
                                 int, uint8_t *));

    /** Set custom routines to call when tracing is enabled. Call this
     * on the output Func of your pipeline. This then sets custom
     * routines for the entire pipeline, not just calls to this
     * Func.
     *
     * If you are statically compiling, you can also just define your
     * own versions of the tracing functions (see HalideRuntime.h),
     * and they will clobber Halide's versions. */
    EXPORT void set_custom_trace(int (*trace_fn)(void *, const halide_trace_event_t *));

    /** Set the function called to print messages from the runtime.
     * If you are compiling statically, you can also just define your
     * own function with signature
     \code
     extern "C" void halide_print(void *user_context, const char *);
     \endcode
     * This will clobber Halide's version.
     */
    EXPORT void set_custom_print(void (*handler)(void *, const char *));

    /** Get a struct containing the currently set custom functions
     * used by JIT. */
    EXPORT const Internal::JITHandlers &jit_handlers();

    /** Add a custom pass to be used during lowering. It is run after
     * all other lowering passes. Can be used to verify properties of
     * the lowered Stmt, instrument it with extra code, or otherwise
     * modify it. The Func takes ownership of the pass, and will call
     * delete on it when the Func goes out of scope. So don't pass a
     * stack object, or share pass instances between multiple
     * Funcs. */
    template<typename T>
    void add_custom_lowering_pass(T *pass) {
        // Template instantiate a custom deleter for this type, then
        // cast it to a deleter that takes a IRMutator *. The custom
        // deleter lives in user code, so that deletion is on the same
        // heap as construction (I hate Windows).
        void (*deleter)(Internal::IRMutator *) =
            (void (*)(Internal::IRMutator *))(&delete_lowering_pass<T>);
        add_custom_lowering_pass(pass, deleter);
    }

    /** Add a custom pass to be used during lowering, with the
     * function that will be called to delete it also passed in. Set
     * it to nullptr if you wish to retain ownership of the object. */
    EXPORT void add_custom_lowering_pass(Internal::IRMutator *pass, void (*deleter)(Internal::IRMutator *));

    /** Remove all previously-set custom lowering passes */
    EXPORT void clear_custom_lowering_passes();

    /** Get the custom lowering passes. */
    EXPORT const std::vector<CustomLoweringPass> &custom_lowering_passes();

    /** When this function is compiled, include code that dumps its
     * values to a file after it is realized, for the purpose of
     * debugging.
     *
     * If filename ends in ".tif" or ".tiff" (case insensitive) the file
     * is in TIFF format and can be read by standard tools. Oherwise, the
     * file format is as follows:
     *
     * All data is in the byte-order of the target platform.  First, a
     * 20 byte-header containing four 32-bit ints, giving the extents
     * of the first four dimensions.  Dimensions beyond four are
     * folded into the fourth.  Then, a fifth 32-bit int giving the
     * data type of the function. The typecodes are given by: float =
     * 0, double = 1, uint8_t = 2, int8_t = 3, uint16_t = 4, int16_t =
     * 5, uint32_t = 6, int32_t = 7, uint64_t = 8, int64_t = 9. The
     * data follows the header, as a densely packed array of the given
     * size and the given type. If given the extension .tmp, this file
     * format can be natively read by the program ImageStack. */
    EXPORT void debug_to_file(const std::string &filename);

    /** The name of this function, either given during construction,
     * or automatically generated. */
    EXPORT const std::string &name() const;

    /** Get the pure arguments. */
    EXPORT std::vector<Var> args() const;

    /** The right-hand-side value of the pure definition of this
     * function. Causes an error if there's no pure definition, or if
     * the function is defined to return multiple values. */
    EXPORT Expr value() const;

    /** The values returned by this function. An error if the function
     * has not been been defined. Returns a Tuple with one element for
     * functions defined to return a single value. */
    EXPORT Tuple values() const;

    /** Does this function have at least a pure definition. */
    EXPORT bool defined() const;

    /** Get the left-hand-side of the update definition. An empty
     * vector if there's no update definition. If there are
     * multiple update definitions for this function, use the
     * argument to select which one you want. */
    EXPORT const std::vector<Expr> &update_args(int idx = 0) const;

    /** Get the right-hand-side of an update definition. An error if
     * there's no update definition. If there are multiple
     * update definitions for this function, use the argument to
     * select which one you want. */
    EXPORT Expr update_value(int idx = 0) const;

    /** Get the right-hand-side of an update definition for
     * functions that returns multiple values. An error if there's no
     * update definition. Returns a Tuple with one element for
     * functions that return a single value. */
    EXPORT Tuple update_values(int idx = 0) const;

    /** Get the RVars of the reduction domain for an update definition, if there is
     * one. */
    EXPORT std::vector<RVar> rvars(int idx = 0) const;

    /** Does this function have at least one update definition? */
    EXPORT bool has_update_definition() const;

    /** How many update definitions does this function have? */
    EXPORT int num_update_definitions() const;

    /** Is this function an external stage? That is, was it defined
     * using define_extern? */
    EXPORT bool is_extern() const;

    /** Add an extern definition for this Func. This lets you define a
     * Func that represents an external pipeline stage. You can, for
     * example, use it to wrap a call to an extern library such as
     * fftw. */
    // @{
    EXPORT void define_extern(const std::string &function_name,
                              const std::vector<ExternFuncArgument> &params,
                              Type t,
                              int dimensionality,
<<<<<<< HEAD
                              bool is_c_plus_plus = false,
                              bool use_old_buffer_t = false) {
        define_extern(function_name, params, std::vector<Type>{t}, dimensionality, is_c_plus_plus, use_old_buffer_t);
=======
                              NameMangling mangling = NameMangling::Default) {
        define_extern(function_name, params, std::vector<Type>{t}, dimensionality, mangling);
>>>>>>> 63749ed8
    }

    EXPORT void define_extern(const std::string &function_name,
                              const std::vector<ExternFuncArgument> &params,
                              const std::vector<Type> &types,
                              int dimensionality,
<<<<<<< HEAD
                              bool is_c_plus_plus = false,
                              bool use_old_buffer_t = false);
=======
                              NameMangling mangling = NameMangling::Default);
>>>>>>> 63749ed8
    // @}

    /** Get the types of the outputs of this Func. */
    EXPORT const std::vector<Type> &output_types() const;

    /** Get the number of outputs of this Func. Corresponds to the
     * size of the Tuple this Func was defined to return. */
    EXPORT int outputs() const;

    /** Get the name of the extern function called for an extern
     * definition. */
    EXPORT const std::string &extern_function_name() const;

    /** The dimensionality (number of arguments) of this
     * function. Zero if the function is not yet defined. */
    EXPORT int dimensions() const;

    /** Construct either the left-hand-side of a definition, or a call
     * to a functions that happens to only contain vars as
     * arguments. If the function has already been defined, and fewer
     * arguments are given than the function has dimensions, then
     * enough implicit vars are added to the end of the argument list
     * to make up the difference (see \ref Var::implicit) */
    // @{
    EXPORT FuncRef operator()(std::vector<Var>) const;

    template <typename... Args>
    NO_INLINE typename std::enable_if<Internal::all_are_convertible<Var, Args...>::value, FuncRef>::type
    operator()(Args&&... args) const {
        std::vector<Var> collected_args{std::forward<Args>(args)...};
        return this->operator()(collected_args);
    }
    // @}

    /** Either calls to the function, or the left-hand-side of
     * an update definition (see \ref RDom). If the function has
     * already been defined, and fewer arguments are given than the
     * function has dimensions, then enough implicit vars are added to
     * the end of the argument list to make up the difference. (see
     * \ref Var::implicit)*/
    // @{
    EXPORT FuncRef operator()(std::vector<Expr>) const;

    template <typename... Args>
    NO_INLINE typename std::enable_if<Internal::all_are_convertible<Expr, Args...>::value, FuncRef>::type
    operator()(Expr x, Args&&... args) const {
        std::vector<Expr> collected_args{x, std::forward<Args>(args)...};
        return (*this)(collected_args);
    }
    // @}

    /** Creates and returns a new Func that wraps this Func. During
     * compilation, Halide replaces all calls to this Func done by 'f'
     * with calls to the wrapper. If this Func is already wrapped for
     * use in 'f', will return the existing wrapper.
     *
     * For example, g.in(f) would rewrite a pipeline like this:
     \code
     g(x, y) = ...
     f(x, y) = ... g(x, y) ...
     \endcode
     * into a pipeline like this:
     \code
     g(x, y) = ...
     g_wrap(x, y) = g(x, y)
     f(x, y) = ... g_wrap(x, y)
     \endcode
     *
     * This has a variety of uses. You can use it to schedule this
     * Func differently in the different places it is used:
     \code
     g(x, y) = ...
     f1(x, y) = ... g(x, y) ...
     f2(x, y) = ... g(x, y) ...
     g.in(f1).compute_at(f1, y).vectorize(x, 8);
     g.in(f2).compute_at(f2, x).unroll(x);
     \endcode
     *
     * You can also use it to stage loads from this Func via some
     * intermediate buffer (perhaps on the stack as in
     * test/performance/block_transpose.cpp, or in shared GPU memory
     * as in test/performance/wrap.cpp). In this we compute the
     * wrapper at tiles of the consuming Funcs like so:
     \code
     g.compute_root()...
     g.in(f).compute_at(f, tiles)...
     \endcode
     *
     * Func::in() can also be used to compute pieces of a Func into a
     * smaller scratch buffer (perhaps on the GPU) and then copy them
     * into a larger output buffer one tile at a time. See
     * apps/interpolate/interpolate.cpp for an example of this. In
     * this case we compute the Func at tiles of its own wrapper:
     \code
     f.in(g).compute_root().gpu_tile(...)...
     f.compute_at(f.in(g), tiles)...
     \endcode
     *
     * A similar use of Func::in() wrapping Funcs with multiple update
     * stages in a pure wrapper. The following code:
     \code
     f(x, y) = x + y;
     f(x, y) += 5;
     g(x, y) = f(x, y);
     f.compute_root();
     \endcode
     *
     * Is equivalent to:
     \code
     for y:
       for x:
         f(x, y) = x + y;
     for y:
       for x:
         f(x, y) += 5
     for y:
       for x:
         g(x, y) = f(x, y)
     \endcode
     * using Func::in(), we can write:
     \code
     f(x, y) = x + y;
     f(x, y) += 5;
     g(x, y) = f(x, y);
     f.in(g).compute_root();
     \endcode
     * which instead produces:
     \code
     for y:
       for x:
         f(x, y) = x + y;
         f(x, y) += 5
         f_wrap(x, y) = f(x, y)
     for y:
       for x:
         g(x, y) = f_wrap(x, y)
     \endcode
     */
    EXPORT Func in(const Func &f);

    /** Create and return a wrapper shared by all the Funcs in
     * 'fs'. If any of the Funcs in 'fs' already have a custom
     * wrapper, this will throw an error. */
    EXPORT Func in(const std::vector<Func> &fs);

    /** Create and return a global wrapper, which wraps all calls to
     * this Func by any other Func. If a global wrapper already
     * exists, returns it. The global wrapper is only used by callers
     * for which no custom wrapper has been specified.
    */
    EXPORT Func in();

    /** Split a dimension into inner and outer subdimensions with the
     * given names, where the inner dimension iterates from 0 to
     * factor-1. The inner and outer subdimensions can then be dealt
     * with using the other scheduling calls. It's ok to reuse the old
     * variable name as either the inner or outer variable. The final
     * argument specifies how the tail should be handled if the split
     * factor does not provably divide the extent. */
    EXPORT Func &split(VarOrRVar old, VarOrRVar outer, VarOrRVar inner, Expr factor, TailStrategy tail = TailStrategy::Auto);

    /** Join two dimensions into a single fused dimenion. The fused
     * dimension covers the product of the extents of the inner and
     * outer dimensions given. */
    EXPORT Func &fuse(VarOrRVar inner, VarOrRVar outer, VarOrRVar fused);

    /** Mark a dimension to be traversed serially. This is the default. */
    EXPORT Func &serial(VarOrRVar var);

    /** Mark a dimension to be traversed in parallel */
    EXPORT Func &parallel(VarOrRVar var);

    /** Split a dimension by the given task_size, and the parallelize the
     * outer dimension. This creates parallel tasks that have size
     * task_size. After this call, var refers to the outer dimension of
     * the split. The inner dimension has a new anonymous name. If you
     * wish to mutate it, or schedule with respect to it, do the split
     * manually. */
    EXPORT Func &parallel(VarOrRVar var, Expr task_size, TailStrategy tail = TailStrategy::Auto);

    /** Mark a dimension to be computed all-at-once as a single
     * vector. The dimension should have constant extent -
     * e.g. because it is the inner dimension following a split by a
     * constant factor. For most uses of vectorize you want the two
     * argument form. The variable to be vectorized should be the
     * innermost one. */
    EXPORT Func &vectorize(VarOrRVar var);

    /** Mark a dimension to be completely unrolled. The dimension
     * should have constant extent - e.g. because it is the inner
     * dimension following a split by a constant factor. For most uses
     * of unroll you want the two-argument form. */
    EXPORT Func &unroll(VarOrRVar var);

    /** Split a dimension by the given factor, then vectorize the
     * inner dimension. This is how you vectorize a loop of unknown
     * size. The variable to be vectorized should be the innermost
     * one. After this call, var refers to the outer dimension of the
     * split. */
    EXPORT Func &vectorize(VarOrRVar var, int factor, TailStrategy tail = TailStrategy::Auto);

    /** Split a dimension by the given factor, then unroll the inner
     * dimension. This is how you unroll a loop of unknown size by
     * some constant factor. After this call, var refers to the outer
     * dimension of the split. */
    EXPORT Func &unroll(VarOrRVar var, int factor, TailStrategy tail = TailStrategy::Auto);

    /** Statically declare that the range over which a function should
     * be evaluated is given by the second and third arguments. This
     * can let Halide perform some optimizations. E.g. if you know
     * there are going to be 4 color channels, you can completely
     * vectorize the color channel dimension without the overhead of
     * splitting it up. If bounds inference decides that it requires
     * more of this function than the bounds you have stated, a
     * runtime error will occur when you try to run your pipeline. */
    EXPORT Func &bound(Var var, Expr min, Expr extent);

    /** Expand the region computed so that the min coordinates is
     * congruent to 'remainder' modulo 'modulus', and the extent is a
     * multiple of 'modulus'. For example, f.align_bounds(x, 2) forces
     * the min and extent realized to be even, and calling
     * f.align_bounds(x, 2, 1) forces the min to be odd and the extent
     * to be even. The region computed always contains the region that
     * would have been computed without this directive, so no
     * assertions are injected. */
    EXPORT Func &align_bounds(Var var, Expr modulus, Expr remainder = 0);

    /** Bound the extent of a Func's realization, but not its
     * min. This means the dimension can be unrolled or vectorized
     * even when its min is not fixed (for example because it is
     * compute_at tiles of another Func). This can also be useful for
     * forcing a function's allocation to be a fixed size, which often
     * means it can go on the stack. */
    EXPORT Func &bound_extent(Var var, Expr extent);

    /** Split two dimensions at once by the given factors, and then
     * reorder the resulting dimensions to be xi, yi, xo, yo from
     * innermost outwards. This gives a tiled traversal. */
    EXPORT Func &tile(VarOrRVar x, VarOrRVar y,
                      VarOrRVar xo, VarOrRVar yo,
                      VarOrRVar xi, VarOrRVar yi,
                      Expr xfactor, Expr yfactor,
                      TailStrategy tail = TailStrategy::Auto);

    /** A shorter form of tile, which reuses the old variable names as
     * the new outer dimensions */
    EXPORT Func &tile(VarOrRVar x, VarOrRVar y,
                      VarOrRVar xi, VarOrRVar yi,
                      Expr xfactor, Expr yfactor,
                      TailStrategy tail = TailStrategy::Auto);

    /** Reorder variables to have the given nesting order, from
     * innermost out */
    EXPORT Func &reorder(const std::vector<VarOrRVar> &vars);

    template <typename... Args>
    NO_INLINE typename std::enable_if<Internal::all_are_convertible<VarOrRVar, Args...>::value, Func &>::type
    reorder(VarOrRVar x, VarOrRVar y, Args&&... args) {
        std::vector<VarOrRVar> collected_args{x, y, std::forward<Args>(args)...};
        return reorder(collected_args);
    }

    /** Rename a dimension. Equivalent to split with a inner size of one. */
    EXPORT Func &rename(VarOrRVar old_name, VarOrRVar new_name);

    /** Specify that race conditions are permitted for this Func,
     * which enables parallelizing over RVars even when Halide cannot
     * prove that it is safe to do so. Use this with great caution,
     * and only if you can prove to yourself that this is safe, as it
     * may result in a non-deterministic routine that returns
     * different values at different times or on different machines. */
    EXPORT Func &allow_race_conditions();


    /** Specialize a Func. This creates a special-case version of the
     * Func where the given condition is true. The most effective
     * conditions are those of the form param == value, and boolean
     * Params. Consider a simple example:
     \code
     f(x) = x + select(cond, 0, 1);
     f.compute_root();
     \endcode
     * This is equivalent to:
     \code
     for (int x = 0; x < width; x++) {
       f[x] = x + (cond ? 0 : 1);
     }
     \endcode
     * Adding the scheduling directive:
     \code
     f.specialize(cond)
     \endcode
     * makes it equivalent to:
     \code
     if (cond) {
       for (int x = 0; x < width; x++) {
         f[x] = x;
       }
     } else {
       for (int x = 0; x < width; x++) {
         f[x] = x + 1;
       }
     }
     \endcode
     * Note that the inner loops have been simplified. In the first
     * path Halide knows that cond is true, and in the second path
     * Halide knows that it is false.
     *
     * The specialized version gets its own schedule, which inherits
     * every directive made about the parent Func's schedule so far
     * except for its specializations. This method returns a handle to
     * the new schedule. If you wish to retrieve the specialized
     * sub-schedule again later, you can call this method with the
     * same condition. Consider the following example of scheduling
     * the specialized version:
     *
     \code
     f(x) = x;
     f.compute_root();
     f.specialize(width > 1).unroll(x, 2);
     \endcode
     * Assuming for simplicity that width is even, this is equivalent to:
     \code
     if (width > 1) {
       for (int x = 0; x < width/2; x++) {
         f[2*x] = 2*x;
         f[2*x + 1] = 2*x + 1;
       }
     } else {
       for (int x = 0; x < width/2; x++) {
         f[x] = x;
       }
     }
     \endcode
     * For this case, it may be better to schedule the un-specialized
     * case instead:
     \code
     f(x) = x;
     f.compute_root();
     f.specialize(width == 1); // Creates a copy of the schedule so far.
     f.unroll(x, 2); // Only applies to the unspecialized case.
     \endcode
     * This is equivalent to:
     \code
     if (width == 1) {
       f[0] = 0;
     } else {
       for (int x = 0; x < width/2; x++) {
         f[2*x] = 2*x;
         f[2*x + 1] = 2*x + 1;
       }
     }
     \endcode
     * This can be a good way to write a pipeline that splits,
     * vectorizes, or tiles, but can still handle small inputs.
     *
     * If a Func has several specializations, the first matching one
     * will be used, so the order in which you define specializations
     * is significant. For example:
     *
     \code
     f(x) = x + select(cond1, a, b) - select(cond2, c, d);
     f.specialize(cond1);
     f.specialize(cond2);
     \endcode
     * is equivalent to:
     \code
     if (cond1) {
       for (int x = 0; x < width; x++) {
         f[x] = x + a - (cond2 ? c : d);
       }
     } else if (cond2) {
       for (int x = 0; x < width; x++) {
         f[x] = x + b - c;
       }
     } else {
       for (int x = 0; x < width; x++) {
         f[x] = x + b - d;
       }
     }
     \endcode
     *
     * Specializations may in turn be specialized, which creates a
     * nested if statement in the generated code.
     *
     \code
     f(x) = x + select(cond1, a, b) - select(cond2, c, d);
     f.specialize(cond1).specialize(cond2);
     \endcode
     * This is equivalent to:
     \code
     if (cond1) {
       if (cond2) {
         for (int x = 0; x < width; x++) {
           f[x] = x + a - c;
         }
       } else {
         for (int x = 0; x < width; x++) {
           f[x] = x + a - d;
         }
       }
     } else {
       for (int x = 0; x < width; x++) {
         f[x] = x + b - (cond2 ? c : d);
       }
     }
     \endcode
     * To create a 4-way if statement that simplifies away all of the
     * ternary operators above, you could say:
     \code
     f.specialize(cond1).specialize(cond2);
     f.specialize(cond2);
     \endcode
     * or
     \code
     f.specialize(cond1 && cond2);
     f.specialize(cond1);
     f.specialize(cond2);
     \endcode
     *
     * Any prior Func which is compute_at some variable of this Func
     * gets separately included in all paths of the generated if
     * statement. The Var in the compute_at call to must exist in all
     * paths, but it may have been generated via a different path of
     * splits, fuses, and renames. This can be used somewhat
     * creatively. Consider the following code:
     \code
     g(x, y) = 8*x;
     f(x, y) = g(x, y) + 1;
     f.compute_root().specialize(cond);
     Var g_loop;
     f.specialize(cond).rename(y, g_loop);
     f.rename(x, g_loop);
     g.compute_at(f, g_loop);
     \endcode
     * When cond is true, this is equivalent to g.compute_at(f,y).
     * When it is false, this is equivalent to g.compute_at(f,x).
     */
    EXPORT Stage specialize(Expr condition);

    /** Tell Halide that the following dimensions correspond to GPU
     * thread indices. This is useful if you compute a producer
     * function within the block indices of a consumer function, and
     * want to control how that function's dimensions map to GPU
     * threads. If the selected target is not an appropriate GPU, this
     * just marks those dimensions as parallel. */
    // @{
    EXPORT Func &gpu_threads(VarOrRVar thread_x, DeviceAPI device_api = DeviceAPI::Default_GPU);
    EXPORT Func &gpu_threads(VarOrRVar thread_x, VarOrRVar thread_y, DeviceAPI device_api = DeviceAPI::Default_GPU);
    EXPORT Func &gpu_threads(VarOrRVar thread_x, VarOrRVar thread_y, VarOrRVar thread_z, DeviceAPI device_api = DeviceAPI::Default_GPU);
    // @}

    /** Tell Halide to run this stage using a single gpu thread and
     * block. This is not an efficient use of your GPU, but it can be
     * useful to avoid copy-back for intermediate update stages that
     * touch a very small part of your Func. */
    EXPORT Func &gpu_single_thread(DeviceAPI device_api = DeviceAPI::Default_GPU);

    /** \deprecated Old name for #gpu_threads. */
    // @{
    EXPORT Func &cuda_threads(VarOrRVar thread_x) {
        return gpu_threads(thread_x);
    }
    EXPORT Func &cuda_threads(VarOrRVar thread_x, VarOrRVar thread_y) {
        return gpu_threads(thread_x, thread_y);
    }
    EXPORT Func &cuda_threads(VarOrRVar thread_x, VarOrRVar thread_y, VarOrRVar thread_z) {
        return gpu_threads(thread_x, thread_y, thread_z);
    }
    // @}

    /** Tell Halide that the following dimensions correspond to GPU
     * block indices. This is useful for scheduling stages that will
     * run serially within each GPU block. If the selected target is
     * not ptx, this just marks those dimensions as parallel. */
    // @{
    EXPORT Func &gpu_blocks(VarOrRVar block_x, DeviceAPI device_api = DeviceAPI::Default_GPU);
    EXPORT Func &gpu_blocks(VarOrRVar block_x, VarOrRVar block_y, DeviceAPI device_api = DeviceAPI::Default_GPU);
    EXPORT Func &gpu_blocks(VarOrRVar block_x, VarOrRVar block_y, VarOrRVar block_z, DeviceAPI device_api = DeviceAPI::Default_GPU);
    // @}

    /** \deprecated Old name for #gpu_blocks. */
    // @{
    EXPORT Func &cuda_blocks(VarOrRVar block_x) {
        return gpu_blocks(block_x);
    }
    EXPORT Func &cuda_blocks(VarOrRVar block_x, VarOrRVar block_y) {
        return gpu_blocks(block_x, block_y);
    }
    EXPORT Func &cuda_blocks(VarOrRVar block_x, VarOrRVar block_y, VarOrRVar block_z) {
        return gpu_blocks(block_x, block_y, block_z);
    }
    // @}

    /** Tell Halide that the following dimensions correspond to GPU
     * block indices and thread indices. If the selected target is not
     * ptx, these just mark the given dimensions as parallel. The
     * dimensions are consumed by this call, so do all other
     * unrolling, reordering, etc first. */
    // @{
    EXPORT Func &gpu(VarOrRVar block_x, VarOrRVar thread_x, DeviceAPI device_api = DeviceAPI::Default_GPU);
    EXPORT Func &gpu(VarOrRVar block_x, VarOrRVar block_y,
                     VarOrRVar thread_x, VarOrRVar thread_y, DeviceAPI device_api = DeviceAPI::Default_GPU);
    EXPORT Func &gpu(VarOrRVar block_x, VarOrRVar block_y, VarOrRVar block_z,
                     VarOrRVar thread_x, VarOrRVar thread_y, VarOrRVar thread_z, DeviceAPI device_api = DeviceAPI::Default_GPU);
    // @}

    /** \deprecated Old name for #gpu. */
    // @{
    EXPORT Func &cuda(VarOrRVar block_x, VarOrRVar thread_x) {
        return gpu(block_x, thread_x);
    }
    EXPORT Func &cuda(VarOrRVar block_x, VarOrRVar block_y,
                      VarOrRVar thread_x, VarOrRVar thread_y) {
        return gpu(block_x, thread_x, block_y, thread_y);
    }
    EXPORT Func &cuda(VarOrRVar block_x, VarOrRVar block_y, VarOrRVar block_z,
                      VarOrRVar thread_x, VarOrRVar thread_y, VarOrRVar thread_z) {
        return gpu(block_x, thread_x, block_y, thread_y, block_z, thread_z);
    }
    // @}

    /** Short-hand for tiling a domain and mapping the tile indices
     * to GPU block indices and the coordinates within each tile to
     * GPU thread indices. Consumes the variables given, so do all
     * other scheduling first. */
    // @{
    EXPORT Func &gpu_tile(VarOrRVar x, VarOrRVar bx, Var tx, int x_size,
                          TailStrategy tail = TailStrategy::Auto,
                          DeviceAPI device_api = DeviceAPI::Default_GPU);
    EXPORT Func &gpu_tile(VarOrRVar x, VarOrRVar bx, RVar tx, int x_size,
                          TailStrategy tail = TailStrategy::Auto,
                          DeviceAPI device_api = DeviceAPI::Default_GPU);

    EXPORT Func &gpu_tile(VarOrRVar x, VarOrRVar tx, int x_size,
                          TailStrategy tail = TailStrategy::Auto,
                          DeviceAPI device_api = DeviceAPI::Default_GPU);
    EXPORT Func &gpu_tile(VarOrRVar x, VarOrRVar y,
                          VarOrRVar bx, VarOrRVar by,
                          VarOrRVar tx, VarOrRVar ty,
                          int x_size, int y_size,
                          TailStrategy tail = TailStrategy::Auto,
                          DeviceAPI device_api = DeviceAPI::Default_GPU);

    EXPORT Func &gpu_tile(VarOrRVar x, VarOrRVar y,
                          VarOrRVar tx, Var ty,
                          int x_size, int y_size,
                          TailStrategy tail = TailStrategy::Auto,
                          DeviceAPI device_api = DeviceAPI::Default_GPU);
    EXPORT Func &gpu_tile(VarOrRVar x, VarOrRVar y,
                          VarOrRVar tx, RVar ty,
                          int x_size, int y_size,
                          TailStrategy tail = TailStrategy::Auto,
                          DeviceAPI device_api = DeviceAPI::Default_GPU);

    EXPORT Func &gpu_tile(VarOrRVar x, VarOrRVar y, VarOrRVar z,
                          VarOrRVar bx, VarOrRVar by, VarOrRVar bz,
                          VarOrRVar tx, VarOrRVar ty, VarOrRVar tz,
                          int x_size, int y_size, int z_size,
                          TailStrategy tail = TailStrategy::Auto,
                          DeviceAPI device_api = DeviceAPI::Default_GPU);
    EXPORT Func &gpu_tile(VarOrRVar x, VarOrRVar y, VarOrRVar z,
                          VarOrRVar tx, VarOrRVar ty, VarOrRVar tz,
                          int x_size, int y_size, int z_size,
                          TailStrategy tail = TailStrategy::Auto,
                          DeviceAPI device_api = DeviceAPI::Default_GPU);

    // Will be deprecated.
    EXPORT Func &gpu_tile(VarOrRVar x, int x_size,
                          TailStrategy tail = TailStrategy::Auto,
                          DeviceAPI device_api = DeviceAPI::Default_GPU);
    EXPORT Func &gpu_tile(VarOrRVar x, VarOrRVar y, int x_size, int y_size,
                          TailStrategy tail = TailStrategy::Auto,
                          DeviceAPI device_api = DeviceAPI::Default_GPU);
    EXPORT Func &gpu_tile(VarOrRVar x, VarOrRVar y, VarOrRVar z,
                          int x_size, int y_size, int z_size,
                          TailStrategy tail = TailStrategy::Auto,
                          DeviceAPI device_api = DeviceAPI::Default_GPU);
    // @}

    /** Schedule for execution using coordinate-based hardware api.
     * GLSL is an example of this. Conceptually, this is
     * similar to parallelization over 'x' and 'y' (since GLSL shaders compute
     * individual output pixels in parallel) and vectorization over 'c'
     * (since GLSL/RS implicitly vectorizes the color channel). */
    EXPORT Func &shader(Var x, Var y, Var c, DeviceAPI device_api);

    /** Schedule for execution as GLSL kernel. */
    EXPORT Func &glsl(Var x, Var y, Var c);

    /** Schedule for execution on Hexagon. When a loop is marked with
     * Hexagon, that loop is executed on a Hexagon DSP. */
    EXPORT Func &hexagon(VarOrRVar x = Var::outermost());

    /** Prefetch data read by a subsequent loop iteration, at an
     * optionally specified iteration offset. This is currently only
     * implemented on Hexagon, prefetch directives are ignored on
     * other targets. */
    EXPORT Func &prefetch(VarOrRVar var, Expr offset = 1);

    /** Specify how the storage for the function is laid out. These
     * calls let you specify the nesting order of the dimensions. For
     * example, foo.reorder_storage(y, x) tells Halide to use
     * column-major storage for any realizations of foo, without
     * changing how you refer to foo in the code. You may want to do
     * this if you intend to vectorize across y. When representing
     * color images, foo.reorder_storage(c, x, y) specifies packed
     * storage (red, green, and blue values adjacent in memory), and
     * foo.reorder_storage(x, y, c) specifies planar storage (entire
     * red, green, and blue images one after the other in memory).
     *
     * If you leave out some dimensions, those remain in the same
     * positions in the nesting order while the specified variables
     * are reordered around them. */
    // @{
    EXPORT Func &reorder_storage(const std::vector<Var> &dims);

    EXPORT Func &reorder_storage(Var x, Var y);
    template <typename... Args>
    NO_INLINE typename std::enable_if<Internal::all_are_convertible<Var, Args...>::value, Func &>::type
    reorder_storage(Var x, Var y, Args&&... args) {
        std::vector<Var> collected_args{x, y, std::forward<Args>(args)...};
        return reorder_storage(collected_args);
    }
    // @}

    /** Pad the storage extent of a particular dimension of
     * realizations of this function up to be a multiple of the
     * specified alignment. This guarantees that the strides for the
     * dimensions stored outside of dim will be multiples of the
     * specified alignment, where the strides and alignment are
     * measured in numbers of elements.
     *
     * For example, to guarantee that a function foo(x, y, c)
     * representing an image has scanlines starting on offsets
     * aligned to multiples of 16, use foo.align_storage(x, 16). */
    EXPORT Func &align_storage(Var dim, Expr alignment);

    /** Store realizations of this function in a circular buffer of a
     * given extent. This is more efficient when the extent of the
     * circular buffer is a power of 2. If the fold factor is too
     * small, or the dimension is not accessed monotonically, the
     * pipeline will generate an error at runtime.
     *
     * The fold_forward option indicates that the new values of the
     * producer are accessed by the consumer in a monotonically
     * increasing order. Folding storage of producers is also
     * supported if the new values are accessed in a monotonically
     * decreasing order by setting fold_forward to false.
     *
     * For example, consider the pipeline:
     \code
     Func f, g;
     Var x, y;
     g(x, y) = x*y;
     f(x, y) = g(x, y) + g(x, y+1);
     \endcode
     *
     * If we schedule f like so:
     *
     \code
     g.compute_at(f, y).store_root().fold_storage(y, 2);
     \endcode
     *
     * Then g will be computed at each row of f and stored in a buffer
     * with an extent in y of 2, alternately storing each computed row
     * of g in row y=0 or y=1.
     */
    EXPORT Func &fold_storage(Var dim, Expr extent, bool fold_forward = true);

    /** Compute this function as needed for each unique value of the
     * given var for the given calling function f.
     *
     * For example, consider the simple pipeline:
     \code
     Func f, g;
     Var x, y;
     g(x, y) = x*y;
     f(x, y) = g(x, y) + g(x, y+1) + g(x+1, y) + g(x+1, y+1);
     \endcode
     *
     * If we schedule f like so:
     *
     \code
     g.compute_at(f, x);
     \endcode
     *
     * Then the C code equivalent to this pipeline will look like this
     *
     \code

     int f[height][width];
     for (int y = 0; y < height; y++) {
         for (int x = 0; x < width; x++) {
             int g[2][2];
             g[0][0] = x*y;
             g[0][1] = (x+1)*y;
             g[1][0] = x*(y+1);
             g[1][1] = (x+1)*(y+1);
             f[y][x] = g[0][0] + g[1][0] + g[0][1] + g[1][1];
         }
     }

     \endcode
     *
     * The allocation and computation of g is within f's loop over x,
     * and enough of g is computed to satisfy all that f will need for
     * that iteration. This has excellent locality - values of g are
     * used as soon as they are computed, but it does redundant
     * work. Each value of g ends up getting computed four times. If
     * we instead schedule f like so:
     *
     \code
     g.compute_at(f, y);
     \endcode
     *
     * The equivalent C code is:
     *
     \code
     int f[height][width];
     for (int y = 0; y < height; y++) {
         int g[2][width+1];
         for (int x = 0; x < width; x++) {
             g[0][x] = x*y;
             g[1][x] = x*(y+1);
         }
         for (int x = 0; x < width; x++) {
             f[y][x] = g[0][x] + g[1][x] + g[0][x+1] + g[1][x+1];
         }
     }
     \endcode
     *
     * The allocation and computation of g is within f's loop over y,
     * and enough of g is computed to satisfy all that f will need for
     * that iteration. This does less redundant work (each point in g
     * ends up being evaluated twice), but the locality is not quite
     * as good, and we have to allocate more temporary memory to store
     * g.
     */
    EXPORT Func &compute_at(Func f, Var var);

    /** Schedule a function to be computed within the iteration over
     * some dimension of an update domain. Produces equivalent code
     * to the version of compute_at that takes a Var. */
    EXPORT Func &compute_at(Func f, RVar var);

    /** Schedule a function to be computed within the iteration over
     * a given LoopLevel. */
    EXPORT Func &compute_at(LoopLevel loop_level);

    /** Compute all of this function once ahead of time. Reusing
     * the example in \ref Func::compute_at :
     *
     \code
     Func f, g;
     Var x, y;
     g(x, y) = x*y;
     f(x, y) = g(x, y) + g(x, y+1) + g(x+1, y) + g(x+1, y+1);

     g.compute_root();
     \endcode
     *
     * is equivalent to
     *
     \code
     int f[height][width];
     int g[height+1][width+1];
     for (int y = 0; y < height+1; y++) {
         for (int x = 0; x < width+1; x++) {
             g[y][x] = x*y;
         }
     }
     for (int y = 0; y < height; y++) {
         for (int x = 0; x < width; x++) {
             f[y][x] = g[y][x] + g[y+1][x] + g[y][x+1] + g[y+1][x+1];
         }
     }
     \endcode
     *
     * g is computed once ahead of time, and enough is computed to
     * satisfy all uses of it. This does no redundant work (each point
     * in g is evaluated once), but has poor locality (values of g are
     * probably not still in cache when they are used by f), and
     * allocates lots of temporary memory to store g.
     */
    EXPORT Func &compute_root();

    /** Use the halide_memoization_cache_... interface to store a
     *  computed version of this function across invocations of the
     *  Func.
     */
    EXPORT Func &memoize();


    /** Allocate storage for this function within f's loop over
     * var. Scheduling storage is optional, and can be used to
     * separate the loop level at which storage occurs from the loop
     * level at which computation occurs to trade off between locality
     * and redundant work. This can open the door for two types of
     * optimization.
     *
     * Consider again the pipeline from \ref Func::compute_at :
     \code
     Func f, g;
     Var x, y;
     g(x, y) = x*y;
     f(x, y) = g(x, y) + g(x+1, y) + g(x, y+1) + g(x+1, y+1);
     \endcode
     *
     * If we schedule it like so:
     *
     \code
     g.compute_at(f, x).store_at(f, y);
     \endcode
     *
     * Then the computation of g takes place within the loop over x,
     * but the storage takes place within the loop over y:
     *
     \code
     int f[height][width];
     for (int y = 0; y < height; y++) {
         int g[2][width+1];
         for (int x = 0; x < width; x++) {
             g[0][x] = x*y;
             g[0][x+1] = (x+1)*y;
             g[1][x] = x*(y+1);
             g[1][x+1] = (x+1)*(y+1);
             f[y][x] = g[0][x] + g[1][x] + g[0][x+1] + g[1][x+1];
         }
     }
     \endcode
     *
     * Provided the for loop over x is serial, halide then
     * automatically performs the following sliding window
     * optimization:
     *
     \code
     int f[height][width];
     for (int y = 0; y < height; y++) {
         int g[2][width+1];
         for (int x = 0; x < width; x++) {
             if (x == 0) {
                 g[0][x] = x*y;
                 g[1][x] = x*(y+1);
             }
             g[0][x+1] = (x+1)*y;
             g[1][x+1] = (x+1)*(y+1);
             f[y][x] = g[0][x] + g[1][x] + g[0][x+1] + g[1][x+1];
         }
     }
     \endcode
     *
     * Two of the assignments to g only need to be done when x is
     * zero. The rest of the time, those sites have already been
     * filled in by a previous iteration. This version has the
     * locality of compute_at(f, x), but allocates more memory and
     * does much less redundant work.
     *
     * Halide then further optimizes this pipeline like so:
     *
     \code
     int f[height][width];
     for (int y = 0; y < height; y++) {
         int g[2][2];
         for (int x = 0; x < width; x++) {
             if (x == 0) {
                 g[0][0] = x*y;
                 g[1][0] = x*(y+1);
             }
             g[0][(x+1)%2] = (x+1)*y;
             g[1][(x+1)%2] = (x+1)*(y+1);
             f[y][x] = g[0][x%2] + g[1][x%2] + g[0][(x+1)%2] + g[1][(x+1)%2];
         }
     }
     \endcode
     *
     * Halide has detected that it's possible to use a circular buffer
     * to represent g, and has reduced all accesses to g modulo 2 in
     * the x dimension. This optimization only triggers if the for
     * loop over x is serial, and if halide can statically determine
     * some power of two large enough to cover the range needed. For
     * powers of two, the modulo operator compiles to more efficient
     * bit-masking. This optimization reduces memory usage, and also
     * improves locality by reusing recently-accessed memory instead
     * of pulling new memory into cache.
     *
     */
    EXPORT Func &store_at(Func f, Var var);

    /** Equivalent to the version of store_at that takes a Var, but
     * schedules storage within the loop over a dimension of a
     * reduction domain */
    EXPORT Func &store_at(Func f, RVar var);


    /** Equivalent to the version of store_at that takes a Var, but
     * schedules storage at a given LoopLevel. */
    EXPORT Func &store_at(LoopLevel loop_level);

    /** Equivalent to \ref Func::store_at, but schedules storage
     * outside the outermost loop. */
    EXPORT Func &store_root();

    /** Aggressively inline all uses of this function. This is the
     * default schedule, so you're unlikely to need to call this. For
     * a Func with an update definition, that means it gets computed
     * as close to the innermost loop as possible.
     *
     * Consider once more the pipeline from \ref Func::compute_at :
     *
     \code
     Func f, g;
     Var x, y;
     g(x, y) = x*y;
     f(x, y) = g(x, y) + g(x+1, y) + g(x, y+1) + g(x+1, y+1);
     \endcode
     *
     * Leaving g as inline, this compiles to code equivalent to the following C:
     *
     \code
     int f[height][width];
     for (int y = 0; y < height; y++) {
         for (int x = 0; x < width; x++) {
             f[y][x] = x*y + x*(y+1) + (x+1)*y + (x+1)*(y+1);
         }
     }
     \endcode
     */
    EXPORT Func &compute_inline();

    /** Get a handle on an update step for the purposes of scheduling
     * it. */
    EXPORT Stage update(int idx = 0);

    /** Trace all loads from this Func by emitting calls to
     * halide_trace. If the Func is inlined, this has no
     * effect. */
    EXPORT Func &trace_loads();

    /** Trace all stores to the buffer backing this Func by emitting
     * calls to halide_trace. If the Func is inlined, this call
     * has no effect. */
    EXPORT Func &trace_stores();

    /** Trace all realizations of this Func by emitting calls to
     * halide_trace. */
    EXPORT Func &trace_realizations();

    /** Get a handle on the internal halide function that this Func
     * represents. Useful if you want to do introspection on Halide
     * functions */
    Internal::Function function() const {
        return func;
    }

    /** You can cast a Func to its pure stage for the purposes of
     * scheduling it. */
    operator Stage() const;

    /** Get a handle on the output buffer for this Func. Only relevant
     * if this is the output Func in a pipeline. Useful for making
     * static promises about strides, mins, and extents. */
    // @{
    EXPORT OutputImageParam output_buffer() const;
    EXPORT std::vector<OutputImageParam> output_buffers() const;
    // @}

    /** Use a Func as an argument to an external stage. */
    operator ExternFuncArgument() const {
        return ExternFuncArgument(func);
    }

    /** Infer the arguments to the Func, sorted into a canonical order:
     * all buffers (sorted alphabetically by name), followed by all non-buffers
     * (sorted alphabetically by name).
     This lets you write things like:
     \code
     func.compile_to_assembly("/dev/stdout", func.infer_arguments());
     \endcode
     */
    EXPORT std::vector<Argument> infer_arguments() const;
};

namespace Internal {

template <typename Last>
inline void check_types(const Tuple &t, int idx) {
    using T = typename std::remove_pointer<typename std::remove_reference<Last>::type>::type;
    user_assert(t[idx].type() == type_of<T>())
        << "Can't evaluate expression "
        << t[idx] << " of type " << t[idx].type()
        << " as a scalar of type " << type_of<T>() << "\n";
}

template <typename First, typename Second, typename... Rest>
inline void check_types(const Tuple &t, int idx) {
    check_types<First>(t, idx);
    check_types<Second, Rest...>(t, idx+1);
}

template <typename Last>
inline void assign_results(Realization &r, int idx, Last last) {
    using T = typename std::remove_pointer<typename std::remove_reference<Last>::type>::type;
    *last = Buffer<T>(r[idx])();
}

template <typename First, typename Second, typename... Rest>
inline void assign_results(Realization &r, int idx, First first, Second second, Rest&&... rest) {
    assign_results<First>(r, idx, first);
    assign_results<Second, Rest...>(r, idx+1, second, rest...);
}

}  // namespace Internal

/** JIT-Compile and run enough code to evaluate a Halide
 * expression. This can be thought of as a scalar version of
 * \ref Func::realize */
template<typename T>
NO_INLINE T evaluate(Expr e) {
    user_assert(e.type() == type_of<T>())
        << "Can't evaluate expression "
        << e << " of type " << e.type()
        << " as a scalar of type " << type_of<T>() << "\n";
    Func f;
    f() = e;
    Buffer<T> im = f.realize();
    return im();
}

/** JIT-compile and run enough code to evaluate a Halide Tuple. */
template <typename First, typename... Rest>
NO_INLINE void evaluate(Tuple t, First first, Rest&&... rest) {
    Internal::check_types<First, Rest...>(t, 0);

    Func f;
    f() = t;
    Realization r = f.realize();
    Internal::assign_results(r, 0, first, rest...);
}


namespace Internal {

inline void schedule_scalar(Func f) {
    Target t = get_jit_target_from_environment();
    if (t.has_gpu_feature()) {
        f.gpu_single_thread();
    }
    if (t.has_feature(Target::HVX_64) || t.has_feature(Target::HVX_128)) {
        f.hexagon();
    }
}

}  // namespace Internal

/** JIT-Compile and run enough code to evaluate a Halide
 * expression. This can be thought of as a scalar version of
 * \ref Func::realize. Can use GPU if jit target from environment
 * specifies one.
 */
template<typename T>
NO_INLINE T evaluate_may_gpu(Expr e) {
    user_assert(e.type() == type_of<T>())
        << "Can't evaluate expression "
        << e << " of type " << e.type()
        << " as a scalar of type " << type_of<T>() << "\n";
    Func f;
    f() = e;
    Internal::schedule_scalar(f);
    Buffer<T> im = f.realize();
    return im();
}

/** JIT-compile and run enough code to evaluate a Halide Tuple. Can
 *  use GPU if jit target from environment specifies one. */
// @{
template <typename First, typename... Rest>
NO_INLINE void evaluate_may_gpu(Tuple t, First first, Rest&&... rest) {
    Internal::check_types<First, Rest...>(t, 0);

    Func f;
    f() = t;
    Internal::schedule_scalar(f);
    Realization r = f.realize();
    Internal::assign_results(r, 0, first, rest...);
}
// @}

}


#endif<|MERGE_RESOLUTION|>--- conflicted
+++ resolved
@@ -921,26 +921,17 @@
                               const std::vector<ExternFuncArgument> &params,
                               Type t,
                               int dimensionality,
-<<<<<<< HEAD
-                              bool is_c_plus_plus = false,
-                              bool use_old_buffer_t = false) {
-        define_extern(function_name, params, std::vector<Type>{t}, dimensionality, is_c_plus_plus, use_old_buffer_t);
-=======
-                              NameMangling mangling = NameMangling::Default) {
-        define_extern(function_name, params, std::vector<Type>{t}, dimensionality, mangling);
->>>>>>> 63749ed8
+                              NameMangling mangling = NameMangling::Default,
+                              bool uses_old_buffer_t = false) {
+        define_extern(function_name, params, std::vector<Type>{t}, dimensionality, mangling, uses_old_buffer_t);
     }
 
     EXPORT void define_extern(const std::string &function_name,
                               const std::vector<ExternFuncArgument> &params,
                               const std::vector<Type> &types,
                               int dimensionality,
-<<<<<<< HEAD
-                              bool is_c_plus_plus = false,
-                              bool use_old_buffer_t = false);
-=======
-                              NameMangling mangling = NameMangling::Default);
->>>>>>> 63749ed8
+                              NameMangling mangling = NameMangling::Default,
+                              bool uses_old_buffer_t = false) {
     // @}
 
     /** Get the types of the outputs of this Func. */
