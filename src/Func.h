--- conflicted
+++ resolved
@@ -958,7 +958,6 @@
         return gpu(block_x, thread_x);
     }
     EXPORT Func &cuda(Var block_x, Var block_y,
-<<<<<<< HEAD
                       Var thread_x, Var thread_y) {
         return gpu(block_x, thread_x, block_y, thread_y);
     }
@@ -966,11 +965,6 @@
                       Var thread_x, Var thread_y, Var thread_z) {
         return gpu(block_x, thread_x, block_y, thread_y, block_z, thread_z);
     }
-=======
-                      Var thread_x, Var thread_y);
-    EXPORT Func &cuda(Var block_x, Var block_y, Var block_z,
-                      Var thread_x, Var thread_y, Var thread_z);
->>>>>>> 76820c83
     // @}
 
     /** Short-hand for tiling a domain and mapping the tile indices
@@ -993,13 +987,9 @@
         return gpu_tile(x, y, x_size, y_size);
     }
     EXPORT Func &cuda_tile(Var x, Var y, Var z,
-<<<<<<< HEAD
                            int x_size, int y_size, int z_size) {
         return gpu_tile(x, y, z, x_size, y_size, z_size);
     }
-=======
-                           int x_size, int y_size, int z_size);
->>>>>>> 76820c83
     // @}
 
     /** Specify how the storage for the function is laid out. These
