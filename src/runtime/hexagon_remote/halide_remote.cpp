extern "C" {

#include "bin/src/halide_hexagon_remote.h"
#include <memory.h>
#include <stdlib.h>
#include <stdio.h>
#include <dlfcn.h>
#include <sys/types.h>
#include <sys/stat.h>
#include <fcntl.h>

#include "HAP_farf.h"
#include "HAP_power.h"

}

#include <HalideRuntime.h>

#include <qurt.h>

#include "elf.h"
#include "pipeline_context.h"
#include "log.h"

const int stack_alignment = 128;
const int stack_size = 1024 * 1024;

typedef halide_hexagon_remote_handle_t handle_t;
typedef halide_hexagon_remote_buffer buffer;

// Use a 64 KB circular buffer to store log messages.
Log global_log(1024 * 64);

void log_printf(const char *fmt, ...) {
    char message[1024] = { 0, };
    va_list ap;
    va_start(ap, fmt);
    int message_size = vsnprintf(message, sizeof(message) - 1, fmt, ap);
    va_end(ap);
    global_log.write(message, message_size);
}

extern "C" {

// This is a basic implementation of the Halide runtime for Hexagon.
void halide_print(void *user_context, const char *str) {
    log_printf("%s", str);
}

void halide_error(void *user_context, const char *str) {
    halide_print(user_context, str);
}

namespace {

// We keep a small pool of small pre-allocated buffers for use by Halide
// code; some kernels end up doing per-scanline allocations and frees,
// which can cause a noticable performance impact on some workloads.
// 'num_buffers' is the number of pre-allocated buffers and 'buffer_size' is
// the size of each buffer. The pre-allocated buffers are shared among threads
// and we use __sync_val_compare_and_swap primitive to synchronize the buffer
// allocation.
// TODO(psuriana): make num_buffers configurable by user
const int num_buffers = 10;
const int buffer_size = 1024 * 64;
int buf_is_used[num_buffers];
char mem_buf[num_buffers][buffer_size]
    __attribute__((aligned(128))); /* Hexagon requires 128-byte alignment. */

}

void *halide_malloc(void *user_context, size_t x) {
    if (x <= buffer_size) {
        for (int i = 0; i < num_buffers; ++i) {
            if (__sync_val_compare_and_swap(buf_is_used+i, 0, 1) == 0) {
                return mem_buf[i];
            }
        }
    }
    return memalign(128, x);
}

void halide_free(void *user_context, void *ptr) {
    for (int i = 0; i < num_buffers; ++i) {
        if (mem_buf[i] == ptr) {
            buf_is_used[i] = 0;
            return;
        }
    }
    free(ptr);
}

void *halide_get_symbol(const char *name) {
    return dlsym(RTLD_DEFAULT, name);
}

void *halide_load_library(const char *name) {
    return dlopen(name, RTLD_LAZY);
}

void *halide_get_library_symbol(void *lib, const char *name) {
    return dlsym(lib, name);
}

typedef int (*set_runtime_t)(halide_malloc_t user_malloc,
                             halide_free_t custom_free,
                             halide_print_t print,
                             halide_error_handler_t error_handler,
                             halide_do_par_for_t do_par_for,
                             halide_do_task_t do_task,
                             void *(*)(const char *),
                             void *(*)(const char *),
                             void *(*)(void *, const char *));

PipelineContext run_context(stack_alignment, stack_size);

int halide_hexagon_remote_initialize_kernels(const unsigned char *code, int codeLen,
                                             handle_t *module_ptr) {
    elf_t *lib = obj_dlopen_mem(code, codeLen);
    if (!lib) {
        log_printf("dlopen failed");
        return -1;
    }

    // Initialize the runtime. The Hexagon runtime can't call any
    // system functions (because we can't link them), so we put all
    // the implementations that need to do so here, and pass poiners
    // to them in here.
    set_runtime_t set_runtime = (set_runtime_t)obj_dlsym(lib, "halide_noos_set_runtime");
    if (!set_runtime) {
        obj_dlclose(lib);
        log_printf("halide_noos_set_runtime not found in shared object\n");
        return -1;
    }

    int result = set_runtime(halide_malloc,
                             halide_free,
                             halide_print,
                             halide_error,
                             halide_do_par_for,
                             halide_do_task,
                             halide_get_symbol,
                             halide_load_library,
                             halide_get_library_symbol);
    if (result != 0) {
        obj_dlclose(lib);
        log_printf("set_runtime failed (%d)\n", result);
        return result;
    }
    *module_ptr = reinterpret_cast<handle_t>(lib);

    return 0;
}

handle_t halide_hexagon_remote_get_symbol(handle_t module_ptr, const char* name, int nameLen) {
    return reinterpret_cast<handle_t>(obj_dlsym(reinterpret_cast<elf_t*>(module_ptr), name));
}

volatile int power_ref_count = 0;

int halide_hexagon_remote_power_hvx_on() {
    if (power_ref_count == 0) {
        HAP_power_request_t request;

        request.type = HAP_power_set_apptype;
        request.apptype = HAP_POWER_COMPUTE_CLIENT_CLASS;
        int retval = HAP_power_set(NULL, &request);
        if (0 != retval) {
            log_printf("HAP_power_set(HAP_power_set_apptype) failed (%d)\n", retval);
            return -1;
        }

        request.type = HAP_power_set_HVX;
        request.hvx.power_up = TRUE;
        retval = HAP_power_set(NULL, &request);
        if (0 != retval) {
            log_printf("HAP_power_set(HAP_power_set_HVX) failed (%d)\n", retval);
            return -1;
        }

        request.type = HAP_power_set_mips_bw;
        request.mips_bw.set_mips = TRUE;
        request.mips_bw.mipsPerThread = 500;
        request.mips_bw.mipsTotal = 1000;
        request.mips_bw.set_bus_bw = TRUE;
        request.mips_bw.bwBytePerSec = static_cast<uint64_t>(12000) * 1000000;
        request.mips_bw.busbwUsagePercentage = 100;
        request.mips_bw.set_latency = TRUE;
        request.mips_bw.latency = 1;
        retval = HAP_power_set(NULL, &request);
        if (0 != retval) {
            log_printf("HAP_power_set(HAP_power_set_mips_bw) failed (%d)\n", retval);
            return -1;
        }
    }
    power_ref_count++;
    return 0;
}

int halide_hexagon_remote_power_hvx_off() {
    power_ref_count--;
    if (power_ref_count == 0) {
        HAP_power_request(0, 0, -1);
    }
    return 0;
}

int halide_hexagon_remote_run(handle_t module_ptr, handle_t function,
                              const buffer *input_buffersPtrs, int input_buffersLen,
                              buffer *output_buffersPtrs, int output_buffersLen,
                              const buffer *input_scalarsPtrs, int input_scalarsLen) {

    // Get a pointer to the argv version of the pipeline.
    pipeline_argv_t pipeline = reinterpret_cast<pipeline_argv_t>(function);

    // Construct a list of arguments. This is only part of a
    // buffer_t. We know that the only field of buffer_t that the
    // generated code should access is the host field (any other
    // fields should be passed as their own scalar parameters) so we
    // can just make this dummy buffer_t type.
    struct buffer_t {
        uint64_t dev;
        uint8_t* host;
    };
    void **args = (void **)__builtin_alloca((input_buffersLen + input_scalarsLen + output_buffersLen) * sizeof(void *));
    buffer_t *buffers = (buffer_t *)__builtin_alloca((input_buffersLen + output_buffersLen) * sizeof(buffer_t));

    void **next_arg = &args[0];
    buffer_t *next_buffer_t = &buffers[0];
    // Input buffers come first.
    for (int i = 0; i < input_buffersLen; i++, next_arg++, next_buffer_t++) {
        next_buffer_t->host = input_buffersPtrs[i].data;
        *next_arg = next_buffer_t;
    }
    // Output buffers are next.
    for (int i = 0; i < output_buffersLen; i++, next_arg++, next_buffer_t++) {
        next_buffer_t->host = output_buffersPtrs[i].data;
        *next_arg = next_buffer_t;
    }
    // Input scalars are last.
    for (int i = 0; i < input_scalarsLen; i++, next_arg++) {
        *next_arg = input_scalarsPtrs[i].data;
    }

    // Prior to running the pipeline, power HVX on (if it was not already on).
    int result = halide_hexagon_remote_power_hvx_on();
    if (result != 0) {
        return result;
    }

    // Call the pipeline and return the result.
    result = run_context.run(pipeline, args);

    // Power HVX off.
    halide_hexagon_remote_power_hvx_off();

    return result;
}

int halide_hexagon_remote_poll_log(char *out, int size, int *read_size) {
    // Leave room for appending a null terminator.
    *read_size = global_log.read(out, size - 1);
    out[*read_size - 1] = 0;
    return 0;
}

int halide_hexagon_remote_release_kernels(handle_t module_ptr, int codeLen) {
    obj_dlclose(reinterpret_cast<elf_t*>(module_ptr));
    return 0;
}

int halide_hexagon_remote_poll_profiler_state(int *func, int *threads) {
    *func = halide_profiler_get_state()->current_func;
    *threads = halide_profiler_get_state()->active_threads;
    return 0;
}

<<<<<<< HEAD
int halide_hexagon_remote_poll_profiler_func(int *out) {
    *out = halide_profiler_get_state()->current_func;
    return 0;
}

=======
>>>>>>> 033cabe6
halide_profiler_state *halide_profiler_get_state() {
    static halide_profiler_state hvx_profiler_state;
    return &hvx_profiler_state;
}



}  // extern "C"<|MERGE_RESOLUTION|>--- conflicted
+++ resolved
@@ -275,14 +275,6 @@
     return 0;
 }
 
-<<<<<<< HEAD
-int halide_hexagon_remote_poll_profiler_func(int *out) {
-    *out = halide_profiler_get_state()->current_func;
-    return 0;
-}
-
-=======
->>>>>>> 033cabe6
 halide_profiler_state *halide_profiler_get_state() {
     static halide_profiler_state hvx_profiler_state;
     return &hvx_profiler_state;
