--- conflicted
+++ resolved
@@ -143,27 +143,18 @@
         }
 
         // Create a buffer_t object for this allocation.
-        if (dims <= 4) {
-            BufferBuilder builder;
-            Expr first_elem = Load::make(op->types[0], op->name, 0, Buffer<>(), Parameter());
-            builder.host = Call::make(Handle(), Call::address_of, {first_elem}, Call::PureIntrinsic);
-            builder.type = op->types[0];
-            builder.dimensions = dims;
-            for (int i = 0; i < dims; i++) {
-                builder.mins.push_back(min_var[i]);
-                builder.extents.push_back(extent_var[i]);
-                builder.strides.push_back(stride_var[i]);                    
-            }
-            stmt = LetStmt::make(op->name + ".buffer", builder.build(), stmt);
-        }
-<<<<<<< HEAD
-        Expr buf = Call::make(type_of<struct halide_buffer_t *>(), Call::create_buffer_t,
-                              args, Call::Intrinsic);
-        stmt = LetStmt::make(op->name + ".buffer", buf, stmt);
-
-=======
-        
->>>>>>> 025fd19f
+        BufferBuilder builder;
+        Expr first_elem = Load::make(op->types[0], op->name, 0, Buffer<>(), Parameter());
+        builder.host = Call::make(Handle(), Call::address_of, {first_elem}, Call::PureIntrinsic);
+        builder.type = op->types[0];
+        builder.dimensions = dims;
+        for (int i = 0; i < dims; i++) {
+            builder.mins.push_back(min_var[i]);
+            builder.extents.push_back(extent_var[i]);
+            builder.strides.push_back(stride_var[i]);
+        }
+        stmt = LetStmt::make(op->name + ".buffer", builder.build(), stmt);
+
         // Make the allocation node
         stmt = Allocate::make(op->name, op->types[0], extents, condition, stmt);
 
