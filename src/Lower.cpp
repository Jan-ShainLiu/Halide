#include <algorithm>
#include <iostream>
#include <set>
#include <sstream>

#include "Lower.h"

#include "AddImageChecks.h"
#include "AddParameterChecks.h"
#include "AllocationBoundsInference.h"
#include "AsyncProducers.h"
#include "BoundSmallAllocations.h"
#include "Bounds.h"
#include "BoundsInference.h"
#include "CSE.h"
#include "CanonicalizeGPUVars.h"
#include "Debug.h"
#include "DebugArguments.h"
#include "DebugToFile.h"
#include "Deinterleave.h"
#include "EarlyFree.h"
#include "FindCalls.h"
#include "Func.h"
#include "Function.h"
#include "FuseGPUThreadLoops.h"
#include "FuzzFloatStores.h"
#include "HexagonOffload.h"
#include "IRMutator.h"
#include "IROperator.h"
#include "IRPrinter.h"
#include "InferArguments.h"
#include "InjectHostDevBufferCopies.h"
#include "InjectOpenGLIntrinsics.h"
#include "Inline.h"
#include "LICM.h"
#include "LoopCarry.h"
#include "LowerWarpShuffles.h"
#include "Memoization.h"
#include "PartitionLoops.h"
#include "PurifyIndexMath.h"
#include "Prefetch.h"
#include "Profiling.h"
#include "Qualify.h"
#include "RealizationOrder.h"
#include "RemoveDeadAllocations.h"
#include "RemoveExternLoops.h"
#include "RemoveUndef.h"
#include "ScheduleFunctions.h"
#include "SelectGPUAPI.h"
#include "Simplify.h"
#include "SimplifyCorrelatedDifferences.h"
#include "SimplifySpecializations.h"
#include "SkipStages.h"
#include "SlidingWindow.h"
#include "SplitTuples.h"
#include "StorageFlattening.h"
#include "StorageFolding.h"
#include "StrictifyFloat.h"
#include "Substitute.h"
#include "Tracing.h"
#include "TrimNoOps.h"
#include "UnifyDuplicateLets.h"
#include "UniquifyVariableNames.h"
#include "UnpackBuffers.h"
#include "UnsafePromises.h"
#include "UnrollLoops.h"
#include "VaryingAttributes.h"
#include "VectorizeLoops.h"
#include "WrapCalls.h"
#include "WrapExternStages.h"

namespace Halide {
namespace Internal {

using std::map;
using std::ostringstream;
using std::set;
using std::string;
using std::vector;

Module lower(const vector<Function> &output_funcs,
             const string &pipeline_name,
             const Target &t,
             const vector<Argument> &args,
             const LinkageType linkage_type,
             const vector<Stmt> &requirements,
             const vector<IRMutator *> &custom_passes) {
    std::vector<std::string> namespaces;
    std::string simple_pipeline_name = extract_namespaces(pipeline_name, namespaces);

    Module result_module(simple_pipeline_name, t);

    // Compute an environment
    map<string, Function> env;
    for (Function f : output_funcs) {
        populate_environment(f, env);
    }

    // Create a deep-copy of the entire graph of Funcs.
    vector<Function> outputs;
    std::tie(outputs, env) = deep_copy(output_funcs, env);

    bool any_strict_float = strictify_float(env, t);
    result_module.set_any_strict_float(any_strict_float);

    // Output functions should all be computed and stored at root.
    for (Function f: outputs) {
        Func(f).compute_root().store_root();
    }

    // Finalize all the LoopLevels
    for (auto &iter : env) {
        iter.second.lock_loop_levels();
    }

    // Substitute in wrapper Funcs
    env = wrap_func_calls(env);

    // Compute a realization order and determine group of functions which loops
    // are to be fused together
    vector<string> order;
    vector<vector<string>> fused_groups;
    std::tie(order, fused_groups) = realization_order(outputs, env);

    // Try to simplify the RHS/LHS of a function definition by propagating its
    // specializations' conditions
    simplify_specializations(env);

    debug(1) << "Creating initial loop nests...\n";
    bool any_memoized = false;
    Stmt s = schedule_functions(outputs, fused_groups, env, t, any_memoized);
    debug(2) << "Lowering after creating initial loop nests:\n" << s << '\n';

    if (any_memoized) {
        debug(1) << "Injecting memoization...\n";
        s = inject_memoization(s, env, pipeline_name, outputs);
        debug(2) << "Lowering after injecting memoization:\n" << s << '\n';
    } else {
        debug(1) << "Skipping injecting memoization...\n";
    }

    debug(1) << "Injecting tracing...\n";
    s = inject_tracing(s, pipeline_name, env, outputs, t);
    debug(2) << "Lowering after injecting tracing:\n" << s << '\n';

    debug(1) << "Adding checks for parameters\n";
    s = add_parameter_checks(requirements, s, t);
    debug(2) << "Lowering after injecting parameter checks:\n" << s << '\n';

    // Compute the maximum and minimum possible value of each
    // function. Used in later bounds inference passes.
    debug(1) << "Computing bounds of each function's value\n";
    FuncValueBounds func_bounds = compute_function_value_bounds(order, env);

    // The checks will be in terms of the symbols defined by bounds
    // inference.
    debug(1) << "Adding checks for images\n";
    s = add_image_checks(s, outputs, t, order, env, func_bounds);
    debug(2) << "Lowering after injecting image checks:\n" << s << '\n';

    // This pass injects nested definitions of variable names, so we
    // can't simplify statements from here until we fix them up. (We
    // can still simplify Exprs).
    debug(1) << "Performing computation bounds inference...\n";
    s = bounds_inference(s, outputs, order, fused_groups, env, func_bounds, t);
    debug(2) << "Lowering after computation bounds inference:\n" << s << '\n';

    debug(1) << "Removing extern loops...\n";
    s = remove_extern_loops(s);
    debug(2) << "Lowering after removing extern loops:\n" << s << '\n';

    debug(1) << "Performing sliding window optimization...\n";
    s = sliding_window(s, env);
    debug(2) << "Lowering after sliding window:\n" << s << '\n';

    debug(1) << "Simplifying correlated differences...\n";
    s = simplify_correlated_differences(s);
    debug(2) << "Lowering after simplifying correlated differences:\n" << s << '\n';

    debug(1) << "Performing allocation bounds inference...\n";
    s = allocation_bounds_inference(s, env, func_bounds);
    debug(2) << "Lowering after allocation bounds inference:\n" << s << '\n';

    debug(1) << "Removing code that depends on undef values...\n";
    s = remove_undef(s);
    debug(2) << "Lowering after removing code that depends on undef values:\n" << s << "\n\n";

    // This uniquifies the variable names, so we're good to simplify
    // after this point. This lets later passes assume syntactic
    // equivalence means semantic equivalence.
    debug(1) << "Uniquifying variable names...\n";
    s = uniquify_variable_names(s);
    debug(2) << "Lowering after uniquifying variable names:\n" << s << "\n\n";

    debug(1) << "Simplifying...\n";
    s = simplify(s, false); // Storage folding needs .loop_max symbols
    debug(2) << "Lowering after first simplification:\n" << s << "\n\n";

    debug(1) << "Performing storage folding optimization...\n";
    s = storage_folding(s, env);
    debug(2) << "Lowering after storage folding:\n" << s << '\n';

    debug(1) << "Injecting debug_to_file calls...\n";
    s = debug_to_file(s, outputs, env);
    debug(2) << "Lowering after injecting debug_to_file calls:\n" << s << '\n';

    debug(1) << "Injecting prefetches...\n";
    s = inject_prefetch(s, env);
    debug(2) << "Lowering after injecting prefetches:\n" << s << "\n\n";

    debug(1) << "Dynamically skipping stages...\n";
    s = skip_stages(s, order);
    debug(2) << "Lowering after dynamically skipping stages:\n" << s << "\n\n";

    debug(1) << "Forking asynchronous producers...\n";
    s = fork_async_producers(s, env);
    debug(2) << "Lowering after forking asynchronous producers:\n" << s << '\n';

    debug(1) << "Destructuring tuple-valued realizations...\n";
    s = split_tuples(s, env);
    debug(2) << "Lowering after destructuring tuple-valued realizations:\n" << s << "\n\n";

    // OpenGL relies on GPU var canonicalization occurring before
    // storage flattening.
    if (t.has_gpu_feature() ||
        t.has_feature(Target::OpenGLCompute) ||
        t.has_feature(Target::OpenGL)) {
        debug(1) << "Canonicalizing GPU var names...\n";
        s = canonicalize_gpu_vars(s);
        debug(2) << "Lowering after canonicalizing GPU var names:\n"
                 << s << '\n';
    }

    debug(1) << "Performing storage flattening...\n";
    s = storage_flattening(s, outputs, env, t);
    debug(2) << "Lowering after storage flattening:\n" << s << "\n\n";

    debug(1) << "Unpacking buffer arguments...\n";
    s = unpack_buffers(s);
    debug(2) << "Lowering after unpacking buffer arguments...\n" << s << "\n\n";

    if (any_memoized) {
        debug(1) << "Rewriting memoized allocations...\n";
        s = rewrite_memoized_allocations(s, env);
        debug(2) << "Lowering after rewriting memoized allocations:\n" << s << "\n\n";
    } else {
        debug(1) << "Skipping rewriting memoized allocations...\n";
    }

    if (t.has_gpu_feature() ||
        t.has_feature(Target::OpenGLCompute) ||
        t.has_feature(Target::OpenGL) ||
        t.has_feature(Target::HexagonDma) ||
        (t.arch != Target::Hexagon && (t.features_any_of({Target::HVX_64, Target::HVX_128})))) {
        debug(1) << "Selecting a GPU API for GPU loops...\n";
        s = select_gpu_api(s, t);
        debug(2) << "Lowering after selecting a GPU API:\n" << s << "\n\n";

        debug(1) << "Injecting host <-> dev buffer copies...\n";
        s = inject_host_dev_buffer_copies(s, t);
        debug(2) << "Lowering after injecting host <-> dev buffer copies:\n" << s << "\n\n";

        debug(1) << "Selecting a GPU API for extern stages...\n";
        s = select_gpu_api(s, t);
        debug(2) << "Lowering after selecting a GPU API for extern stages:\n" << s << "\n\n";
    }

    if (t.has_feature(Target::OpenGL)) {
        debug(1) << "Injecting OpenGL texture intrinsics...\n";
        s = inject_opengl_intrinsics(s);
        debug(2) << "Lowering after OpenGL intrinsics:\n" << s << "\n\n";
    }

    debug(1) << "Simplifying...\n";
    s = simplify(s);
    s = unify_duplicate_lets(s);
<<<<<<< HEAD
    s = simplify(s);
    s = remove_trivial_for_loops(s);
=======
>>>>>>> 2e874da6
    debug(2) << "Lowering after second simplifcation:\n" << s << "\n\n";

    debug(1) << "Reduce prefetch dimension...\n";
    s = reduce_prefetch_dimension(s, t);
    debug(1) << "Lowering after reduce prefetch dimension:\n" << s << "\n";

    debug(1) << "Simplifying correlated differences...\n";
    s = simplify_correlated_differences(s);
    debug(2) << "Lowering after simplifying correlated differences:\n" << s << '\n';

    debug(1) << "Unrolling...\n";
    s = unroll_loops(s);
    s = simplify(s);
    debug(2) << "Lowering after unrolling:\n" << s << "\n\n";

    debug(1) << "Vectorizing...\n";
    s = vectorize_loops(s, t);
    s = simplify(s);
    debug(2) << "Lowering after vectorizing:\n" << s << "\n\n";

    if (t.has_gpu_feature() ||
        t.has_feature(Target::OpenGLCompute)) {
        debug(1) << "Injecting per-block gpu synchronization...\n";
        s = fuse_gpu_thread_loops(s);
        debug(2) << "Lowering after injecting per-block gpu synchronization:\n" << s << "\n\n";
    }

    debug(1) << "Detecting vector interleavings...\n";
    s = rewrite_interleavings(s);
    s = simplify(s);
    debug(2) << "Lowering after rewriting vector interleavings:\n" << s << "\n\n";

    debug(1) << "Partitioning loops to simplify boundary conditions...\n";
    s = partition_loops(s);
    s = simplify(s);
    debug(2) << "Lowering after partitioning loops:\n" << s << "\n\n";

    debug(1) << "Trimming loops to the region over which they do something...\n";
    s = trim_no_ops(s);
    debug(2) << "Lowering after loop trimming:\n" << s << "\n\n";

    debug(1) << "Injecting early frees...\n";
    s = inject_early_frees(s);
    debug(2) << "Lowering after injecting early frees:\n" << s << "\n\n";

    if (t.has_feature(Target::FuzzFloatStores)) {
        debug(1) << "Fuzzing floating point stores...\n";
        s = fuzz_float_stores(s);
        debug(2) << "Lowering after fuzzing floating point stores:\n" << s << "\n\n";
    }

    debug(1) << "Simplifying correlated differences...\n";
    s = simplify_correlated_differences(s);
    debug(2) << "Lowering after simplifying correlated differences:\n" << s << '\n';

    debug(1) << "Bounding small allocations...\n";
    s = bound_small_allocations(s);
    debug(2) << "Lowering after bounding small allocations:\n" << s << "\n\n";

    if (t.has_feature(Target::Profile)) {
        debug(1) << "Injecting profiling...\n";
        s = inject_profiling(s, pipeline_name);
        debug(2) << "Lowering after injecting profiling:\n" << s << "\n\n";
    }

    if (t.has_feature(Target::CUDA)) {
        debug(1) << "Injecting warp shuffles...\n";
        s = lower_warp_shuffles(s);
        debug(2) << "Lowering after injecting warp shuffles:\n" << s << "\n\n";
    }

    debug(1) << "Simplifying...\n";
    s = common_subexpression_elimination(s);

    if (t.has_feature(Target::OpenGL)) {
        debug(1) << "Detecting varying attributes...\n";
        s = find_linear_expressions(s);
        debug(2) << "Lowering after detecting varying attributes:\n" << s << "\n\n";

        debug(1) << "Moving varying attribute expressions out of the shader...\n";
        s = setup_gpu_vertex_buffer(s);
        debug(2) << "Lowering after removing varying attributes:\n" << s << "\n\n";
    }

    debug(1) << "Lowering unsafe promises...\n";
    s = lower_unsafe_promises(s, t);
    debug(2) << "Lowering after lowering unsafe promises:\n" << s << "\n\n";

    s = remove_dead_allocations(s);
    s = simplify(s);
    s = loop_invariant_code_motion(s);
    debug(1) << "Lowering after final simplification:\n" << s << "\n\n";

    if (t.arch != Target::Hexagon && (t.features_any_of({Target::HVX_64, Target::HVX_128}))) {
        debug(1) << "Splitting off Hexagon offload...\n";
        s = inject_hexagon_rpc(s, t, result_module);
        debug(2) << "Lowering after splitting off Hexagon offload:\n" << s << '\n';
    } else {
        debug(1) << "Skipping Hexagon offload...\n";
    }

    if (!custom_passes.empty()) {
        for (size_t i = 0; i < custom_passes.size(); i++) {
            debug(1) << "Running custom lowering pass " << i << "...\n";
            s = custom_passes[i]->mutate(s);
            debug(1) << "Lowering after custom pass " << i << ":\n" << s << "\n\n";
        }
    }

    vector<Argument> public_args = args;
    for (const auto &out : outputs) {
        for (Parameter buf : out.output_buffers()) {
            public_args.push_back(Argument(buf.name(),
                                           Argument::OutputBuffer,
                                           buf.type(), buf.dimensions(), buf.get_argument_estimates()));
        }
    }

    vector<InferredArgument> inferred_args = infer_arguments(s, outputs);
    for (const InferredArgument &arg : inferred_args) {
        if (arg.param.defined() && arg.param.name() == "__user_context") {
            // The user context is always in the inferred args, but is
            // not required to be in the args list.
            continue;
        }

        internal_assert(arg.arg.is_input()) << "Expected only input Arguments here";

        bool found = false;
        for (Argument a : args) {
            found |= (a.name == arg.arg.name);
        }

        if (arg.buffer.defined() && !found) {
            // It's a raw Buffer used that isn't in the args
            // list. Embed it in the output instead.
            debug(1) << "Embedding image " << arg.buffer.name() << "\n";
            result_module.append(arg.buffer);
        } else if (!found) {
            std::ostringstream err;
            err << "Generated code refers to ";
            if (arg.arg.is_buffer()) {
                err << "image ";
            }
            err << "parameter " << arg.arg.name
                << ", which was not found in the argument list.\n";

            err << "\nArgument list specified: ";
            for (size_t i = 0; i < args.size(); i++) {
                err << args[i].name << " ";
            }
            err << "\n\nParameters referenced in generated code: ";
            for (const InferredArgument &ia : inferred_args) {
                if (ia.arg.name != "__user_context") {
                    err << ia.arg.name << " ";
                }
            }
            err << "\n\n";
            user_error << err.str();
        }
    }

    // We're about to drop the environment and outputs vector, which
    // contain the only strong refs to Functions that may still be
    // pointed to by the IR. So make those refs strong.
    class StrengthenRefs : public IRMutator {
        using IRMutator::visit;
        Expr visit(const Call *c) override {
            Expr expr = IRMutator::visit(c);
            c = expr.as<Call>();
            internal_assert(c);
            if (c->func.defined()) {
                FunctionPtr ptr = c->func;
                ptr.strengthen();
                expr = Call::make(c->type, c->name, c->args, c->call_type,
                                  ptr, c->value_index,
                                  c->image, c->param);
            }
            return expr;
        }
    };
    s = StrengthenRefs().mutate(s);

    LoweredFunc main_func(pipeline_name, public_args, s, linkage_type);

    // If we're in debug mode, add code that prints the args.
    if (t.has_feature(Target::Debug)) {
        debug_arguments(&main_func);
    }

    result_module.append(main_func);

    // Append a wrapper for this pipeline that accepts old buffer_ts
    // and upgrades them. It will use the same name, so it will
    // require C++ linkage. We don't need it when jitting.
    if (!t.has_feature(Target::JIT)) {
        add_legacy_wrapper(result_module, main_func);
    }

    return result_module;
}

Stmt lower_main_stmt(const std::vector<Function> &output_funcs,
                     const std::string &pipeline_name,
                     const Target &t,
                     const std::vector<Stmt> &requirements,
                     const std::vector<IRMutator *> &custom_passes) {
    // We really ought to start applying for appellation d'origine contrôlée
    // status on types representing arguments in the Halide compiler.
    vector<InferredArgument> inferred_args = infer_arguments(Stmt(), output_funcs);
    vector<Argument> args;
    for (const auto &ia : inferred_args) {
        if (!ia.arg.name.empty() && ia.arg.is_input()) {
            args.push_back(ia.arg);
        }
    }

    Module module = lower(output_funcs, pipeline_name, t, args, LinkageType::External, requirements, custom_passes);

    return module.functions().front().body;
}

}  // namespace Internal
}  // namespace Halide<|MERGE_RESOLUTION|>--- conflicted
+++ resolved
@@ -274,11 +274,6 @@
     debug(1) << "Simplifying...\n";
     s = simplify(s);
     s = unify_duplicate_lets(s);
-<<<<<<< HEAD
-    s = simplify(s);
-    s = remove_trivial_for_loops(s);
-=======
->>>>>>> 2e874da6
     debug(2) << "Lowering after second simplifcation:\n" << s << "\n\n";
 
     debug(1) << "Reduce prefetch dimension...\n";
