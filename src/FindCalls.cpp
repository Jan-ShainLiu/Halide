--- conflicted
+++ resolved
@@ -74,11 +74,7 @@
     } else {
         env[f.name()] = f;
 
-<<<<<<< HEAD
-        for (pair<string, Function> &i : calls.calls) {
-=======
         for (const pair<string, Function> &i : calls.calls) {
->>>>>>> 8be3b6a2
             populate_environment_helper(i.second, env, recursive, include_wrappers);
         }
     }
