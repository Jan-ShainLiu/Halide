#include "Simplify_Internal.h"

namespace Halide {
namespace Internal {

Expr Simplify::visit(const Select *op, ExprInfo *bounds) {

    ExprInfo t_bounds, f_bounds;
    Expr condition = mutate(op->condition, nullptr);
    Expr true_value = mutate(op->true_value, &t_bounds);
    Expr false_value = mutate(op->false_value, &f_bounds);

    if (bounds) {
        bounds->min_defined = t_bounds.min_defined && f_bounds.min_defined;
        bounds->max_defined = t_bounds.max_defined && f_bounds.max_defined;
        bounds->min = std::min(t_bounds.min, f_bounds.min);
        bounds->max = std::max(t_bounds.max, f_bounds.max);
        bounds->alignment = ModulusRemainder::unify(t_bounds.alignment, f_bounds.alignment);
        bounds->trim_bounds_using_alignment();
    }

    if (may_simplify(op->type)) {
        auto rewrite = IRMatcher::rewriter(IRMatcher::select(condition, true_value, false_value), op->type);

        if (EVAL_IN_LAMBDA
            (rewrite(select(IRMatcher::intrin(Call::likely, true), x, y), x) ||
             rewrite(select(IRMatcher::intrin(Call::likely, false), x, y), y) ||
             rewrite(select(IRMatcher::intrin(Call::likely_if_innermost, true), x, y), x) ||
             rewrite(select(IRMatcher::intrin(Call::likely_if_innermost, false), x, y), y) ||
             rewrite(select(1, x, y), x) ||
             rewrite(select(0, x, y), y) ||
             rewrite(select(x, y, y), y) ||
             rewrite(select(x, intrin(Call::likely, y), y), true_value) ||
             rewrite(select(x, y, intrin(Call::likely, y)), false_value) ||
             rewrite(select(x, intrin(Call::likely_if_innermost, y), y), true_value) ||
             rewrite(select(x, y, intrin(Call::likely_if_innermost, y)), false_value) ||

             // Select evaluates both sides, so if we have an
             // unreachable expression on one side we can't use a
             // signalling error. Call it UB and assume it can't
             // happen. The tricky case to consider is:
             // select(x > 0, a/x, select(x < 0, b/x, indeterminate()))
             // If we use a signalling error and x > 0, then this will
             // evaluate indeterminate(), because the top-level select
             // evaluates both sides.

             rewrite(select(x, y, IRMatcher::Indeterminate()), y) ||
             rewrite(select(x, IRMatcher::Indeterminate(), y), y))) {
            return rewrite.result;
        }

        if (EVAL_IN_LAMBDA
            (rewrite(select(broadcast(x), y, z), select(x, y, z)) ||
             rewrite(select(x != y, z, w), select(x == y, w, z)) ||
             rewrite(select(x <= y, z, w), select(y < x, w, z)) ||
             rewrite(select(x, select(y, z, w), z), select(x && !y, w, z)) ||
             rewrite(select(x, select(y, z, w), w), select(x && y, z, w)) ||
             rewrite(select(x, y, select(z, y, w)), select(x || z, y, w)) ||
             rewrite(select(x, y, select(z, w, y)), select(x || !z, y, w)) ||
             rewrite(select(x, select(x, y, z), w), select(x, y, w)) ||
             rewrite(select(x, y, select(x, z, w)), select(x, y, w)) ||
             rewrite(select(x, y + z, y + w), y + select(x, z, w)) ||
             rewrite(select(x, y + z, w + y), y + select(x, z, w)) ||
             rewrite(select(x, z + y, y + w), y + select(x, z, w)) ||
             rewrite(select(x, z + y, w + y), select(x, z, w) + y) ||
             rewrite(select(x, y - z, y - w), y - select(x, z, w)) ||
             rewrite(select(x, y - z, y + w), y + select(x, -z, w)) ||
             rewrite(select(x, y + z, y - w), y + select(x, z, -w)) ||
             rewrite(select(x, y - z, w + y), y + select(x, -z, w)) ||
             rewrite(select(x, z + y, y - w), y + select(x, z, -w)) ||
             rewrite(select(x, z - y, w - y), select(x, z, w) - y) ||
             rewrite(select(x, y * z, y * w), y * select(x, z, w)) ||
             rewrite(select(x, y * z, w * y), y * select(x, z, w)) ||
             rewrite(select(x, z * y, y * w), y * select(x, z, w)) ||
             rewrite(select(x, z * y, w * y), select(x, z, w) * y) ||
             rewrite(select(x, z / y, w / y), select(x, z, w) / y) ||
             rewrite(select(x, z % y, w % y), select(x, z, w) % y) ||
<<<<<<< HEAD
=======

             rewrite(select(x, (y + z) + u, y + w), y + select(x, z + u, w)) ||
             rewrite(select(x, (y + z) - u, y + w), y + select(x, z - u, w)) ||
             rewrite(select(x, u + (y + z), y + w), y + select(x, u + z, w)) ||
             rewrite(select(x, y + z, (y + w) + u), y + select(x, z, w + u)) ||
             rewrite(select(x, y + z, (y + w) - u), y + select(x, z, w - u)) ||
             rewrite(select(x, y + z, u + (y + w)), y + select(x, z, u + w)) ||

             rewrite(select(x, (y + z) + u, w + y), y + select(x, z + u, w)) ||
             rewrite(select(x, (y + z) - u, w + y), y + select(x, z - u, w)) ||
             rewrite(select(x, u + (y + z), w + y), y + select(x, u + z, w)) ||
             rewrite(select(x, y + z, (w + y) + u), y + select(x, z, w + u)) ||
             rewrite(select(x, y + z, (w + y) - u), y + select(x, z, w - u)) ||
             rewrite(select(x, y + z, u + (w + y)), y + select(x, z, u + w)) ||

             rewrite(select(x, (z + y) + u, y + w), y + select(x, z + u, w)) ||
             rewrite(select(x, (z + y) - u, y + w), y + select(x, z - u, w)) ||
             rewrite(select(x, u + (z + y), y + w), y + select(x, u + z, w)) ||
             rewrite(select(x, z + y, (y + w) + u), y + select(x, z, w + u)) ||
             rewrite(select(x, z + y, (y + w) - u), y + select(x, z, w - u)) ||
             rewrite(select(x, z + y, u + (y + w)), y + select(x, z, u + w)) ||

             rewrite(select(x, (z + y) + u, w + y), select(x, z + u, w) + y) ||
             rewrite(select(x, (z + y) - u, w + y), select(x, z - u, w) + y) ||
             rewrite(select(x, u + (z + y), w + y), select(x, u + z, w) + y) ||
             rewrite(select(x, z + y, (w + y) + u), select(x, z, w + u) + y) ||
             rewrite(select(x, z + y, (w + y) - u), select(x, z, w - u) + y) ||
             rewrite(select(x, z + y, u + (w + y)), select(x, z, u + w) + y) ||
>>>>>>> 9bbcb6b4

             rewrite(select(x < y, x, y), min(x, y)) ||
             rewrite(select(x < y, y, x), max(x, y)) ||
             rewrite(select(x < 0, x * y, 0), min(x, 0) * y) ||
             rewrite(select(x < 0, 0, x * y), max(x, 0) * y) ||

             (no_overflow_int(op->type) &&
              (rewrite(select(x, y * c0, c1), select(x, y, fold(c1 / c0)) * c0, c1 % c0 == 0) ||
               rewrite(select(x, c0, y * c1), select(x, fold(c0 / c1), y) * c1, c0 % c1 == 0) ||

               // Selects that are equivalent to mins/maxes
               rewrite(select(c0 < x, x + c1, c2), max(x + c1, c2), c2 == c0 + c1 || c2 == c0 + c1 + 1) ||
               rewrite(select(x < c0, c1, x + c2), max(x + c2, c1), c1 == c0 + c2 || c1 + 1 == c0 + c2) ||
               rewrite(select(c0 < x, c1, x + c2), min(x + c2, c1), c1 == c0 + c2 || c1 == c0 + c2 + 1) ||
               rewrite(select(x < c0, x + c1, c2), min(x + c1, c2), c2 == c0 + c1 || c2 + 1 == c0 + c1) ||

               rewrite(select(c0 < x, x, c1), max(x, c1), c1 == c0 + 1) ||
               rewrite(select(x < c0, c1, x), max(x, c1), c1 + 1 == c0) ||
               rewrite(select(c0 < x, c1, x), min(x, c1), c1 == c0 + 1) ||
               rewrite(select(x < c0, x, c1), min(x, c1), c1 + 1 == c0) ||

               // Synthesized
               #if USE_SYNTHESIZED_RULES
               rewrite(select((x < y), (z + w), w), (select((x < y), z, 0) + w)) || // Could be more general

               rewrite(select((c0 < x), min(x, c1), c1), c1, ((0 <= c0) && (c1 <= 0))) || // Could be more general
               rewrite(select((x < (y + c0)), min(y, x), x), x, (c0 <= 0)) ||
               #endif

               false)) ||

             (op->type.is_bool() &&
              (rewrite(select(x, true, false), cast(op->type, x)) ||
               rewrite(select(x, false, true), cast(op->type, !x)) ||
               rewrite(select(x, y, false), x && y) ||
               rewrite(select(x, y, true), !x || y) ||
               rewrite(select(x, false, y), !x && y) ||
               rewrite(select(x, true, y), x || y))))) {
            return mutate(std::move(rewrite.result), bounds);
        }
    }

    if (condition.same_as(op->condition) &&
        true_value.same_as(op->true_value) &&
        false_value.same_as(op->false_value)) {
        return op;
    } else {
        return Select::make(std::move(condition), std::move(true_value), std::move(false_value));
    }
}

}  // namespace Internal
}  // namespace Halide<|MERGE_RESOLUTION|>--- conflicted
+++ resolved
@@ -75,8 +75,6 @@
              rewrite(select(x, z * y, w * y), select(x, z, w) * y) ||
              rewrite(select(x, z / y, w / y), select(x, z, w) / y) ||
              rewrite(select(x, z % y, w % y), select(x, z, w) % y) ||
-<<<<<<< HEAD
-=======
 
              rewrite(select(x, (y + z) + u, y + w), y + select(x, z + u, w)) ||
              rewrite(select(x, (y + z) - u, y + w), y + select(x, z - u, w)) ||
@@ -105,7 +103,6 @@
              rewrite(select(x, z + y, (w + y) + u), select(x, z, w + u) + y) ||
              rewrite(select(x, z + y, (w + y) - u), select(x, z, w - u) + y) ||
              rewrite(select(x, z + y, u + (w + y)), select(x, z, u + w) + y) ||
->>>>>>> 9bbcb6b4
 
              rewrite(select(x < y, x, y), min(x, y)) ||
              rewrite(select(x < y, y, x), max(x, y)) ||
@@ -125,17 +122,7 @@
                rewrite(select(c0 < x, x, c1), max(x, c1), c1 == c0 + 1) ||
                rewrite(select(x < c0, c1, x), max(x, c1), c1 + 1 == c0) ||
                rewrite(select(c0 < x, c1, x), min(x, c1), c1 == c0 + 1) ||
-               rewrite(select(x < c0, x, c1), min(x, c1), c1 + 1 == c0) ||
-
-               // Synthesized
-               #if USE_SYNTHESIZED_RULES
-               rewrite(select((x < y), (z + w), w), (select((x < y), z, 0) + w)) || // Could be more general
-
-               rewrite(select((c0 < x), min(x, c1), c1), c1, ((0 <= c0) && (c1 <= 0))) || // Could be more general
-               rewrite(select((x < (y + c0)), min(y, x), x), x, (c0 <= 0)) ||
-               #endif
-
-               false)) ||
+               rewrite(select(x < c0, x, c1), min(x, c1), c1 + 1 == c0))) ||
 
              (op->type.is_bool() &&
               (rewrite(select(x, true, false), cast(op->type, x)) ||
