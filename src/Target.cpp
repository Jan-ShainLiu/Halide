--- conflicted
+++ resolved
@@ -305,11 +305,8 @@
     {"asan", Target::ASAN},
     {"check_unsafe_promises", Target::CheckUnsafePromises},
     {"hexagon_dma", Target::HexagonDma},
-<<<<<<< HEAD
+    {"embed_bitcode", Target::EmbedBitcode},
     {"vulkan", Target::Vulkan},
-=======
-    {"embed_bitcode", Target::EmbedBitcode},
->>>>>>> 61690204
     // NOTE: When adding features to this map, be sure to update
     // PyEnums.cpp and halide.cmake as well.
 };
