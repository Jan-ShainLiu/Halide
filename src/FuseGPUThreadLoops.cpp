--- conflicted
+++ resolved
@@ -941,19 +941,6 @@
                 total_size_bytes /= max_type_bytes;
                 total_size_bytes *= max_type_bytes;
 
-<<<<<<< HEAD
-=======
-                // Remove any dependence on the block vars by taking a max
-                {
-                    Expr size = max_over_blocks(total_size_bytes, bs);
-                    internal_assert(size.defined())
-                        << memory_type
-                        << " memory used by GPU kernel varies with the block index in an unbounded way: "
-                        << total_size_bytes << "\n";
-                    total_size_bytes = size;
-                }
-
->>>>>>> 4776de16
                 const string &prefix = name_for_memory_type(memory_type);
                 const string total_size_bytes_name = prefix + ".size";
                 Expr total_size_bytes_var = Variable::make(Int(32), total_size_bytes_name);
@@ -1029,46 +1016,7 @@
         return s;
     }
 
-<<<<<<< HEAD
     Stmt rewrap_kernel_launch(Stmt s, const ExtractBlockSize &bs, DeviceAPI device_api) {
-        if (heap_bytes_per_block.defined()) {
-
-            Expr total_size = heap_bytes_per_block;
-            for (int d = 0; d < bs.blocks_dimensions(); d++) {
-                total_size *= bs.num_blocks(d);
-            }
-
-            Expr device_interface = make_device_interface_call(device_api);
-            string buffer_name = heap_name + ".buffer";
-            Expr buffer_var = Variable::make(type_of<halide_buffer_t *>(), buffer_name);
-
-            BufferBuilder builder;
-            builder.mins.push_back(0);
-            builder.extents.push_back(total_size);
-            builder.strides.push_back(1);
-            builder.type = UInt(8);
-            builder.dimensions = 1;
-            Expr buffer = builder.build();
-
-            Expr allocate_heap_call = Call::make(Int(32), "halide_device_malloc",
-                                                 {buffer_var, device_interface}, Call::Extern);
-            string allocate_heap_result_var_name = unique_name('t');
-            Expr allocate_heap_result_var = Variable::make(Int(32), allocate_heap_result_var_name);
-            Stmt check_allocated =
-                AssertStmt::make(allocate_heap_result_var == 0, allocate_heap_result_var);
-            Expr device_field = Call::make(Handle(), Call::buffer_get_device, {buffer_var}, Call::Extern);
-            s = LetStmt::make(heap_name, device_field, s);
-            s = Block::make(check_allocated, s);
-            s = LetStmt::make(allocate_heap_result_var_name, allocate_heap_call, s);
-            s = Allocate::make(buffer_name, UInt(8),
-                               MemoryType::Auto, {}, const_true(), s,
-                               buffer, "halide_device_free_as_destructor");
-        }
-
-        s = compute_shared_memory_sizes_on_host(s);
-=======
-    Stmt
-    rewrap_kernel_launch(Stmt s, const ExtractBlockSize &bs, DeviceAPI device_api) {
 
         for (const auto &alloc : global_allocations) {
             Expr total_size = alloc.size;
@@ -1102,7 +1050,8 @@
                                MemoryType::Auto, {}, const_true(), s,
                                buffer, "halide_device_free_as_destructor");
         }
->>>>>>> 4776de16
+
+        s = compute_shared_memory_sizes_on_host(s);
 
         return s;
     }
