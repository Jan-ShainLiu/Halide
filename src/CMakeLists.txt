add_executable(build_halide_h ../tools/build_halide_h.cpp)
add_executable(bitcode2cpp ../tools/bitcode2cpp.cpp)


if (MSVC)
  # Suppress some warnings
  add_definitions("-D_CRT_SECURE_NO_WARNINGS")
  add_definitions("-D_SCL_SECURE_NO_WARNINGS")
  add_definitions("/wd4244 /wd4267 /wd4800 /wd4996")
  # -g produces dwarf debugging info, which is not useful on windows
  #  (and fails to compile due to llvm bug 15393)
  set(RUNTIME_DEBUG_FLAG "")
else()
  add_definitions("-D__STDC_LIMIT_MACROS")
  add_definitions("-D__STDC_CONSTANT_MACROS")
  add_definitions("-std=c++11")
  set(RUNTIME_DEBUG_FLAG "-g")
endif()

if (HALIDE_SHARED_LIBRARY)
  add_definitions("-DHalide_SHARED")
  set(HALIDE_LIBRARY_TYPE SHARED)
else()
  set(HALIDE_LIBRARY_TYPE STATIC)
endif()

include_directories ( "${LLVM_INCLUDE}")
link_directories ("${LLVM_LIB}")

set(LLVM_CONFIG ${LLVM_BIN}/llvm-config)
if(WIN32)
  file(GLOB LIBS RELATIVE "${LLVM_LIB}" "${LLVM_LIB}/*.lib")
else()
  #file(GLOB LIBS RELATIVE "${LLVM_LIB}" "${LLVM_LIB}/libLLVM*.a")
  execute_process(COMMAND "${LLVM_CONFIG}" --libfiles OUTPUT_VARIABLE LIBS_UNSTRIPPED)
  string(STRIP "${LIBS_UNSTRIPPED}" LIBS_SPACES)
  string(REPLACE " " ";" LIBS "${LIBS_SPACES}")
endif()

if (TARGET_NATIVE_CLIENT)
  add_definitions("-DWITH_NATIVE_CLIENT")
endif()

if (TARGET_X86)
  add_definitions("-DWITH_X86")
endif()

if (TARGET_ARM)
  add_definitions("-DWITH_ARM")
endif()

if (TARGET_AARCH64)
  add_definitions("-DWITH_AARCH64")
endif()

if (TARGET_PTX)
  add_definitions("-DWITH_PTX")
endif()

if (TARGET_OPENCL)
  add_definitions("-DWITH_OPENCL")
endif()

if (TARGET_OPENGL)
  add_definitions("-DWITH_OPENGL")
endif()

if (TARGET_MIPS)
  add_definitions("-DWITH_MIPS")
endif()

add_definitions("-DLLVM_VERSION=${LLVM_VERSION}")

set(RUNTIME_CPP
  android_io
  cuda
  fake_thread_pool
  gcd_thread_pool
  ios_io
  android_clock
  linux_clock
  nogpu
  opencl
  opengl
  gpu_device_selection
  osx_opengl_context
  linux_opengl_context
  android_opengl_context
  posix_allocator
  posix_clock
  osx_clock
  windows_clock
  posix_error_handler
  posix_io
  ssp
  posix_math
  posix_thread_pool
  windows_thread_pool
  android_host_cpu_count
  linux_host_cpu_count
  osx_host_cpu_count
  tracing
  write_debug_image
  windows_cuda
  windows_opencl
  windows_io
  posix_print
  to_string
  cache
  nacl_host_cpu_count)
set (RUNTIME_LL
  arm
  aarch64
  posix_math
  ptx_dev
  x86_avx
  x86
  x86_sse41
  win32_math
  pnacl_math
  mips)
set (RUNTIME_BC
  compute_20
  compute_30
  compute_35)

set(RUNTIME_DIR "${CMAKE_CURRENT_SOURCE_DIR}/runtime")
file(TO_NATIVE_PATH "${RUNTIME_DIR}/" NATIVE_RUNTIME_DIR)
file(TO_NATIVE_PATH "${CMAKE_CFG_INTDIR}/" NATIVE_INT_DIR)

# ./ seems to confuse cmake on linux
if("${NATIVE_INT_DIR}" STREQUAL "./")
  set(NATIVE_INT_DIR "")
endif()

# Commands to build initial module objects.
file(MAKE_DIRECTORY "${PROJECT_BINARY_DIR}/${PROJECT_NAME}.build")
set (CXX_WARNING_FLAGS -Wall -Werror -Wno-unused-function -Wcast-qual)
set (INITMOD_PREFIX "_initmod_")
set (ARCHS 32 64)
set(INITIAL_MODULES )
foreach (i ${RUNTIME_CPP} )
  foreach (j ${ARCHS} )
    # -m64 isn't respected unless we also use a 64-bit target.
    IF (ARCHS EQUAL 32)
      set(TARGET "i386-unknown-unknown-unknown")
    ELSE()
      set(TARGET "x86_64-unknown-unknown-unknown")
    ENDIF()
    set(SOURCE "${NATIVE_RUNTIME_DIR}${i}.cpp")
    set(LL_D "${PROJECT_BINARY_DIR}/${PROJECT_NAME}.build/${NATIVE_INT_DIR}initmod.${i}_${j}_debug.ll")
    set(LL "${PROJECT_BINARY_DIR}/${PROJECT_NAME}.build/${NATIVE_INT_DIR}initmod.${i}_${j}.ll")
    set(BC_D "${PROJECT_BINARY_DIR}/${PROJECT_NAME}.build/${NATIVE_INT_DIR}initmod.${i}_${j}_debug.bc")
    set(BC "${PROJECT_BINARY_DIR}/${PROJECT_NAME}.build/${NATIVE_INT_DIR}initmod.${i}_${j}.bc")
    set(INITMOD_D "${INITMOD_PREFIX}${i}_${j}_debug.cpp")
    set(INITMOD "${INITMOD_PREFIX}${i}_${j}.cpp")

    if("${j}" STREQUAL "32")
      set(LL_TARGET "i386-unknown-unknown-unknown")
    else()
      set(LL_TARGET "x86_64-unknown-unknown-unknown")
    endif()

    add_custom_command(OUTPUT "${LL_D}"
                       DEPENDS "${SOURCE}"
<<<<<<< HEAD
                       COMMAND ${CLANG} ${CXX_WARNING_FLAGS} ${RUNTIME_DEBUG_FLAG} -DDEBUG_RUNTIME -fno-ms-compatibility -ffreestanding -fno-blocks -fno-exceptions -m${j} -target "${LL_TARGET}" "-I${NATIVE_RUNTIME_DIR}" -DCOMPILING_HALIDE_RUNTIME "-DLLVM_VERSION=${LLVM_VERSION}" -DBITS_${j} -emit-llvm -S "${SOURCE}" -o "${LL_D}"
                       COMMENT "${SOURCE} -> ${LL_D}")
    add_custom_command(OUTPUT "${LL}"
                       DEPENDS "${SOURCE}"
                       COMMAND ${CLANG} ${CXX_WARNING_FLAGS} -g -fno-ms-compatibility -ffreestanding -fno-blocks -fno-exceptions -m${j} -target "${LL_TARGET}" "-I${NATIVE_RUNTIME_DIR}" -DCOMPILING_HALIDE_RUNTIME "-DLLVM_VERSION=${LLVM_VERSION}" -DBITS_${j} -emit-llvm -S "${SOURCE}" -o "${LL}"
=======
                       COMMAND ${CLANG} ${CXX_WARNING_FLAGS} ${RUNTIME_DEBUG_FLAG} -DDEBUG_RUNTIME -fno-ms-compatibility -ffreestanding -fno-blocks -fno-exceptions -m${j} -target "${TARGET}" "-I${NATIVE_RUNTIME_DIR}" -DCOMPILING_HALIDE_RUNTIME "-DLLVM_VERSION=${LLVM_VERSION}" -DBITS_${j} -emit-llvm -S "${SOURCE}" -o "${LL_D}"
                       COMMENT "${SOURCE} -> ${LL_D}")
    add_custom_command(OUTPUT "${LL}"
                       DEPENDS "${SOURCE}"
                       COMMAND ${CLANG} ${CXX_WARNING_FLAGS} -fno-ms-compatibility -ffreestanding -fno-blocks -fno-exceptions -m${j} -target "${TARGET}" "-I${NATIVE_RUNTIME_DIR}" -DCOMPILING_HALIDE_RUNTIME "-DLLVM_VERSION=${LLVM_VERSION}" -DBITS_${j} -emit-llvm -S "${SOURCE}" -o "${LL}"
>>>>>>> 35f5b5d2
                       COMMENT "${SOURCE} -> ${LL}")

    add_custom_command(OUTPUT "${BC_D}"
                       DEPENDS "${LL_D}"
                       COMMAND "${LLVM_AS}" "${LL_D}" -o "${BC_D}"
                       COMMENT "${LL_D} -> ${BC_D}")
    add_custom_command(OUTPUT "${BC}"
                       DEPENDS "${LL}"
                       COMMAND "${LLVM_AS}" "${LL}" -o "${BC}"
                       COMMENT "${LL} -> ${BC}")

    add_custom_command(OUTPUT "${INITMOD_D}"
                       DEPENDS "${BC_D}"
                       COMMAND bitcode2cpp "${i}_${j}_debug" < "${BC_D}" > "${INITMOD_D}"
                       COMMENT "${BC_D} -> ${INITMOD_D}")
    add_custom_command(OUTPUT "${INITMOD}"
                       DEPENDS "${BC}"
                       COMMAND bitcode2cpp "${i}_${j}" < "${BC}" > "${INITMOD}"
                       COMMENT "${BC} -> ${INITMOD}")
    list(APPEND INITIAL_MODULES ${INITMOD})
    list(APPEND INITIAL_MODULES ${INITMOD_D})
  endforeach()
endforeach()
foreach (i ${RUNTIME_LL} )
  set(LL "${NATIVE_RUNTIME_DIR}${i}.ll")
  set(BC "${PROJECT_BINARY_DIR}/${PROJECT_NAME}.build/${NATIVE_INT_DIR}initmod.${i}.bc")
  set(INITMOD "${INITMOD_PREFIX}${i}.cpp")
  add_custom_command(OUTPUT "${BC}"
                     DEPENDS "${LL}"
                     COMMAND "${LLVM_AS}" "${LL}" -o "${BC}"
                     COMMENT "${LL} -> ${BC}")
  add_custom_command(OUTPUT "${INITMOD}"
                     DEPENDS "${BC}"
                     COMMAND bitcode2cpp ${i}_ll < "${BC}" > "${INITMOD}"
                     COMMENT "${BC} -> ${INITMOD}")
  list(APPEND INITIAL_MODULES "${INITMOD}")
endforeach()
foreach (i ${RUNTIME_BC} )
  set(INITMOD "${INITMOD_PREFIX}ptx_${i}.cpp")
  add_custom_command(OUTPUT "${INITMOD}"
                     COMMAND bitcode2cpp "ptx_${i}_ll" < "${NATIVE_RUNTIME_DIR}nvidia_libdevice_bitcode/libdevice.${i}.10.bc" > "${INITMOD}"
                     COMMENT "Building initial module ptx_${i}..."
                     VERBATIM)
  list(APPEND INITIAL_MODULES "${INITMOD}")
endforeach()

add_library(InitialModules STATIC
  ${INITIAL_MODULES})

add_dependencies(InitialModules
  bitcode2cpp)

set(HEADER_FILES
  Util.h
  Type.h
  Argument.h
  Bounds.h
  BoundsInference.h
  Buffer.h
  buffer_t.h
  CodeGen_C.h
  CodeGen.h
  CodeGen_X86.h
  CodeGen_GPU_Host.h
  CodeGen_PTX_Dev.h
  CodeGen_OpenCL_Dev.h
  CodeGen_OpenGL_Dev.h
  CodeGen_GPU_Dev.h
  CodeGen_PNaCl.h
  Deinterleave.h
  Derivative.h
  OneToOne.h
  Extern.h
  FindCalls.h
  Func.h
  Function.h
  Image.h
  InlineReductions.h
  IntegerDivisionTable.h
  Introspection.h
  IntrusivePtr.h
  IREquality.h
  IR.h
  IRMatch.h
  IRMutator.h
  IROperator.h
  IRPrinter.h
  IRVisitor.h
  InjectOpenGLIntrinsics.h
  InjectHostDevBufferCopies.h
  JITCompiledModule.h
  Lambda.h
  Debug.h
  Lower.h
  MainPage.h
  ModulusRemainder.h
  Parameter.h
  Param.h
  RDom.h
  Reduction.h
  RemoveTrivialForLoops.h
  Schedule.h
  Scope.h
  Simplify.h
  SlidingWindow.h
  StmtCompiler.h
  StorageFlattening.h
  StorageFolding.h
  Substitute.h
  Profiling.h
  Tracing.h
  UnrollLoops.h
  Var.h
  VaryingAttributes.h
  VectorizeLoops.h
  CodeGen_Posix.h
  CodeGen_ARM.h
  DebugToFile.h
  EarlyFree.h
  UniquifyVariableNames.h
  CSE.h
  Tuple.h
  Lerp.h
  Target.h
  SkipStages.h
  RemoveUndef.h
  SpecializeClampedRamps.h
  FastIntegerDivide.h
  AllocationBoundsInference.h
  Error.h
  Inline.h
  Qualify.h
  ExprUsesVar.h
  Random.h
  ParallelRVar.h
  BoundaryConditions.h
  UnifyDuplicateLets.h
  HumanReadableStmt.h
  StmtToHtml.h
  Memoization.h
  CodeGen_MIPS.h)

file(MAKE_DIRECTORY "${CMAKE_BINARY_DIR}/include")
file(TO_NATIVE_PATH "${CMAKE_BINARY_DIR}/include/" NATIVE_INCLUDE_PATH)
add_custom_command(OUTPUT "${CMAKE_BINARY_DIR}/include/Halide.h"
  COMMAND build_halide_h ${HEADER_FILES} > "${NATIVE_INCLUDE_PATH}Halide.h"
  WORKING_DIRECTORY "${CMAKE_CURRENT_LIST_DIR}"
  DEPENDS build_halide_h ${HEADER_FILES})

file(COPY runtime/HalideRuntime.h DESTINATION "${CMAKE_BINARY_DIR}/include")

add_definitions("-DCOMPILING_HALIDE")

add_library(Halide ${HALIDE_LIBRARY_TYPE}
  CodeGen.cpp
  CodeGen_Internal.cpp
  CodeGen_X86.cpp
  CodeGen_GPU_Host.cpp
  CodeGen_PTX_Dev.cpp
  CodeGen_OpenCL_Dev.cpp
  CodeGen_OpenGL_Dev.cpp
  CodeGen_GPU_Dev.cpp
  CodeGen_Posix.cpp
  CodeGen_PNaCl.cpp
  CodeGen_ARM.cpp
  IR.cpp
  IRMutator.cpp
  IRPrinter.cpp
  IRVisitor.cpp
  CodeGen_C.cpp
  Substitute.cpp
  ModulusRemainder.cpp
  Bounds.cpp
  Derivative.cpp
  OneToOne.cpp
  FindCalls.cpp
  Func.cpp
  Simplify.cpp
  IREquality.cpp
  Util.cpp
  Function.cpp
  IROperator.cpp
  Lower.cpp
  Debug.cpp
  Parameter.cpp
  Reduction.cpp
  Random.cpp
  RDom.cpp
  Profiling.cpp
  Tracing.cpp
  StorageFlattening.cpp
  VectorizeLoops.cpp
  UnrollLoops.cpp
  BoundsInference.cpp
  IRMatch.cpp
  StmtCompiler.cpp
  IntegerDivisionTable.cpp
  SlidingWindow.cpp
  StorageFolding.cpp
  InlineReductions.cpp
  RemoveTrivialForLoops.cpp
  Deinterleave.cpp
  DebugToFile.cpp
  Type.cpp
  JITCompiledModule.cpp
  EarlyFree.cpp
  UniquifyVariableNames.cpp
  CSE.cpp
  Tuple.cpp
  Lerp.cpp
  Target.cpp
  SkipStages.cpp
  RemoveUndef.cpp
  SpecializeClampedRamps.cpp
  FastIntegerDivide.cpp
  AllocationBoundsInference.cpp
  Inline.cpp
  Qualify.cpp
  UnifyDuplicateLets.cpp
  VaryingAttributes.cpp
  ExprUsesVar.cpp
  Introspection.cpp
  Buffer.cpp
  Param.cpp
  Error.cpp
  Image.cpp
  Debug.cpp
  InjectOpenGLIntrinsics.cpp
  InjectHostDevBufferCopies.cpp
  Schedule.cpp
  FuseGPUThreadLoops.cpp
  ParallelRVar.cpp
  BoundaryConditions.cpp
  HumanReadableStmt.cpp
  StmtToHtml.cpp
  Memoization.cpp
  CodeGen_MIPS.cpp
  "${CMAKE_BINARY_DIR}/include/Halide.h"
  ${HEADER_FILES})

target_link_libraries(Halide InitialModules ${LIBS})

if (NOT WIN32)
  if (${LLVM_VERSION} GREATER 34)
    execute_process(COMMAND "${LLVM_CONFIG}" --system-libs OUTPUT_VARIABLE EXTRA_LIBS)
  else()
    execute_process(COMMAND "${LLVM_CONFIG}" --ldflags OUTPUT_VARIABLE EXTRA_LIBS)
  endif()
  string(STRIP EXTRA_LIBS "${EXTRA_LIBS}")
  string(REPLACE "-l" ";" EXTRA_LIBS "${EXTRA_LIBS}")
  string(REPLACE "\n" "" EXTRA_LIBS "${EXTRA_LIBS}")
  string(REPLACE " " "" EXTRA_LIBS "${EXTRA_LIBS}")
  target_link_libraries(Halide ${EXTRA_LIBS})
endif()

if (NOT HALIDE_SHARED_LIBRARY)

# For the Xcode build, we want the static library version of libHalide.a
# to include all of its dependencies so that other projects can link to the
# library without having to worry about which version of LLVM or the initial
# modules it was built with. This is accomplished by adding an additional file
# list to the link line containing all of these dependencies

if (XCODE)

# Create a
set(EXTRA_LINKFILELIST "${PROJECT_BINARY_DIR}/${PROJECT_NAME}.build/extra.LinkFileList")

# Determine the location of libInitialModules.a so we can include the path to it
# in the link file list
IF (CMAKE_BUILD_TYPE)
  set(InitialModulesPath ${CMAKE_ARCHIVE_OUTPUT_DIRECTORY}/${CMAKE_BUILD_TYPE}/libInitialModules.a)
ELSE()
  set(InitialModulesPath ${CMAKE_ARCHIVE_OUTPUT_DIRECTORY}/Debug/libInitialModules.a)
ENDIF()

# We need a newline delimited list of the lib files
execute_process(COMMAND "${LLVM_CONFIG}" --libfiles OUTPUT_VARIABLE LIBS)
string(REPLACE " " "\n" LIBS ${LIBS})

# Write the archive file dependencies to a new LinkFileList
file(WRITE ${EXTRA_LINKFILELIST} "${LIBS}${InitialModulesPath}\n")

set_target_properties(Halide PROPERTIES XCODE_ATTRIBUTE_OTHER_LIBTOOLFLAGS "-filelist ${EXTRA_LINKFILELIST}")

endif(XCODE)

endif (NOT HALIDE_SHARED_LIBRARY)

# if this is a DLL, don't link dependencies to this set of libs.
#if (HALIDE_SHARED_LIBRARY)
#  set_target_properties(Halide PROPERTIES LINK_INTERFACE_LIBRARIES "")
#endif()

add_dependencies(Halide
  InitialModules
  build_halide_h)<|MERGE_RESOLUTION|>--- conflicted
+++ resolved
@@ -155,27 +155,13 @@
     set(INITMOD_D "${INITMOD_PREFIX}${i}_${j}_debug.cpp")
     set(INITMOD "${INITMOD_PREFIX}${i}_${j}.cpp")
 
-    if("${j}" STREQUAL "32")
-      set(LL_TARGET "i386-unknown-unknown-unknown")
-    else()
-      set(LL_TARGET "x86_64-unknown-unknown-unknown")
-    endif()
-
     add_custom_command(OUTPUT "${LL_D}"
                        DEPENDS "${SOURCE}"
-<<<<<<< HEAD
-                       COMMAND ${CLANG} ${CXX_WARNING_FLAGS} ${RUNTIME_DEBUG_FLAG} -DDEBUG_RUNTIME -fno-ms-compatibility -ffreestanding -fno-blocks -fno-exceptions -m${j} -target "${LL_TARGET}" "-I${NATIVE_RUNTIME_DIR}" -DCOMPILING_HALIDE_RUNTIME "-DLLVM_VERSION=${LLVM_VERSION}" -DBITS_${j} -emit-llvm -S "${SOURCE}" -o "${LL_D}"
-                       COMMENT "${SOURCE} -> ${LL_D}")
-    add_custom_command(OUTPUT "${LL}"
-                       DEPENDS "${SOURCE}"
-                       COMMAND ${CLANG} ${CXX_WARNING_FLAGS} -g -fno-ms-compatibility -ffreestanding -fno-blocks -fno-exceptions -m${j} -target "${LL_TARGET}" "-I${NATIVE_RUNTIME_DIR}" -DCOMPILING_HALIDE_RUNTIME "-DLLVM_VERSION=${LLVM_VERSION}" -DBITS_${j} -emit-llvm -S "${SOURCE}" -o "${LL}"
-=======
                        COMMAND ${CLANG} ${CXX_WARNING_FLAGS} ${RUNTIME_DEBUG_FLAG} -DDEBUG_RUNTIME -fno-ms-compatibility -ffreestanding -fno-blocks -fno-exceptions -m${j} -target "${TARGET}" "-I${NATIVE_RUNTIME_DIR}" -DCOMPILING_HALIDE_RUNTIME "-DLLVM_VERSION=${LLVM_VERSION}" -DBITS_${j} -emit-llvm -S "${SOURCE}" -o "${LL_D}"
                        COMMENT "${SOURCE} -> ${LL_D}")
     add_custom_command(OUTPUT "${LL}"
                        DEPENDS "${SOURCE}"
                        COMMAND ${CLANG} ${CXX_WARNING_FLAGS} -fno-ms-compatibility -ffreestanding -fno-blocks -fno-exceptions -m${j} -target "${TARGET}" "-I${NATIVE_RUNTIME_DIR}" -DCOMPILING_HALIDE_RUNTIME "-DLLVM_VERSION=${LLVM_VERSION}" -DBITS_${j} -emit-llvm -S "${SOURCE}" -o "${LL}"
->>>>>>> 35f5b5d2
                        COMMENT "${SOURCE} -> ${LL}")
 
     add_custom_command(OUTPUT "${BC_D}"
