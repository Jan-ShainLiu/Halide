--- conflicted
+++ resolved
@@ -778,14 +778,9 @@
     // The GPU will take texture coordinates at pixel centers during
     // interpolation, we offset the Halide integer grid by 0.5 so that these
     // coordinates line up on integer coordinate values.
-<<<<<<< HEAD
-    for (std::map<std::string, Expr>::iterator v = varyings.begin(); v != varyings.end(); ++v) {
-        varyings[v->first] = CastVariablesToFloatAndOffset({loop0->name, loop1->name}).mutate(v->second);
-=======
     for (std::map<std::string,Expr>::iterator v = varyings.begin(); v != varyings.end(); ++v) {
         varyings[v->first] = 
             CastVariablesToFloatAndOffset(vec(loop0->name, loop1->name)).mutate(v->second);
->>>>>>> 46053144
     }
     
     // Establish and order for the attributes in each vertex
