--- conflicted
+++ resolved
@@ -346,11 +346,8 @@
     Internal::debug(1) << "emit_file.Compiling to native code...\n";
     Internal::debug(2) << "Target triple: " << module_in.getTargetTriple() << "\n";
 
-<<<<<<< HEAD
     HALIDE_TIC;
-=======
     auto time_start = std::chrono::high_resolution_clock::now();
->>>>>>> 1f875b06
 
     // Work on a copy of the module to avoid modifying the original.
     std::unique_ptr<llvm::Module> module = clone_module(module_in);
