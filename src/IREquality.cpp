--- conflicted
+++ resolved
@@ -581,7 +581,6 @@
     compare_stmt(s->body, op->body);
 }
 
-<<<<<<< HEAD
 void IRComparer::visit(const Atomic *op) {
     const Atomic *s = stmt.as<Atomic>();
 
@@ -592,11 +591,7 @@
     compare_stmt(s->body, op->body);
 }
 
-} // namespace
-
-=======
 }  // namespace
->>>>>>> de12425a
 
 // Now the methods exposed in the header.
 bool equal(const Expr &a, const Expr &b) {
